/*
 * Copyright (C) 2015 SoftIndex LLC.
 *
 * Licensed under the Apache License, Version 2.0 (the "License");
 * you may not use this file except in compliance with the License.
 * You may obtain a copy of the License at
 *
 * http://www.apache.org/licenses/LICENSE-2.0
 *
 * Unless required by applicable law or agreed to in writing, software
 * distributed under the License is distributed on an "AS IS" BASIS,
 * WITHOUT WARRANTIES OR CONDITIONS OF ANY KIND, either express or implied.
 * See the License for the specific language governing permissions and
 * limitations under the License.
 */

package io.datakernel.datagraph.node;

import com.google.common.base.Function;
import io.datakernel.datagraph.graph.StreamId;
import io.datakernel.datagraph.graph.TaskContext;
import io.datakernel.stream.processor.StreamReducerSimple;
import io.datakernel.stream.processor.StreamReducers;

import java.util.*;

import static java.util.Collections.singletonList;

/**
 * Represents a simple reducer node, with a single key function and reducer for all internalConsumers.
 *
 * @param <K> keys type
 * @param <I> input data type
 * @param <O> output data type
 * @param <A> accumulator type
 */
public final class NodeReduceSimple<K, I, O, A> implements Node {
	private final Function<I, K> keyFunction;
	private final Comparator<K> keyComparator;
	private final StreamReducers.Reducer<K, I, O, A> reducer;

	private final List<StreamId> inputs = new ArrayList<>();
	private final StreamId output = new StreamId();

	public NodeReduceSimple(Function<I, K> keyFunction, Comparator<K> keyComparator,
	                        StreamReducers.Reducer<K, I, O, A> reducer) {
		this.keyFunction = keyFunction;
		this.keyComparator = keyComparator;
		this.reducer = reducer;
	}

	public void addInput(StreamId input) {
		inputs.add(input);
	}

	public StreamId getOutput() {
		return output;
	}

	@Override
	public Collection<StreamId> getOutputs() {
		return singletonList(output);
	}

	@Override
	public void createAndBind(TaskContext taskContext) {
<<<<<<< HEAD
		StreamReducerSimple<K, I, O, A> streamReducerSimple = StreamReducerSimple.create(taskContext.getEventloop(), keyFunction, keyComparator, reducer);
=======
		StreamReducerSimple<K, I, O, A> streamReducerSimple =
				new StreamReducerSimple<>(taskContext.getEventloop(), keyFunction, keyComparator, reducer);
>>>>>>> d77892a9
		for (StreamId input : inputs) {
			taskContext.bindChannel(input, streamReducerSimple.newInput());
		}
		taskContext.export(output, streamReducerSimple.getOutput());
	}
}
<|MERGE_RESOLUTION|>--- conflicted
+++ resolved
@@ -64,12 +64,8 @@
 
 	@Override
 	public void createAndBind(TaskContext taskContext) {
-<<<<<<< HEAD
-		StreamReducerSimple<K, I, O, A> streamReducerSimple = StreamReducerSimple.create(taskContext.getEventloop(), keyFunction, keyComparator, reducer);
-=======
 		StreamReducerSimple<K, I, O, A> streamReducerSimple =
-				new StreamReducerSimple<>(taskContext.getEventloop(), keyFunction, keyComparator, reducer);
->>>>>>> d77892a9
+				StreamReducerSimple.create(taskContext.getEventloop(), keyFunction, keyComparator, reducer);
 		for (StreamId input : inputs) {
 			taskContext.bindChannel(input, streamReducerSimple.newInput());
 		}

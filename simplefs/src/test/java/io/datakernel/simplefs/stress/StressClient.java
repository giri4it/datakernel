--- conflicted
+++ resolved
@@ -19,23 +19,15 @@
 import com.google.common.base.Charsets;
 import io.datakernel.async.CompletionCallback;
 import io.datakernel.async.ResultCallback;
-<<<<<<< HEAD
-=======
-import io.datakernel.bytebuf.ByteBuf;
 import io.datakernel.codegen.utils.DefiningClassLoader;
->>>>>>> 079df527
 import io.datakernel.eventloop.NioEventloop;
 import io.datakernel.serializer.BufferSerializer;
 import io.datakernel.serializer.SerializerBuilder;
 import io.datakernel.serializer.annotations.Serialize;
 import io.datakernel.simplefs.SimpleFsClient;
 import io.datakernel.simplefs.StopAndHugeFileUploadTest;
-<<<<<<< HEAD
-=======
-import io.datakernel.stream.StreamConsumer;
 import io.datakernel.stream.StreamProducer;
 import io.datakernel.stream.StreamProducers;
->>>>>>> 079df527
 import io.datakernel.stream.file.StreamFileReader;
 import io.datakernel.stream.file.StreamFileWriter;
 import io.datakernel.stream.processor.StreamBinarySerializer;
@@ -221,27 +213,37 @@
 		return name.toString();
 	}
 
-	public void uploadSerializedObjects(int i) throws UnknownHostException {
+	public void uploadSerializedObject(int i) throws UnknownHostException {
 		DefiningClassLoader classLoader = new DefiningClassLoader();
-		BufferSerializer<SomeObject> bufferSerializer = SerializerBuilder
+		BufferSerializer<TestObject> bufferSerializer = SerializerBuilder
 				.newDefaultInstance(classLoader)
-				.create(SomeObject.class);
-
-		SomeObject obj = new SomeObject();
+				.create(TestObject.class);
+
+		TestObject obj = new TestObject();
 		obj.name = "someName";
 		obj.ip = InetAddress.getLocalHost();
 
-		StreamProducer<SomeObject> producer = StreamProducers.ofIterable(eventloop, asList(obj));
-		StreamBinarySerializer<SomeObject> serializer =
+		StreamProducer<TestObject> producer = StreamProducers.ofIterable(eventloop, asList(obj));
+		StreamBinarySerializer<TestObject> serializer =
 				new StreamBinarySerializer<>(eventloop, bufferSerializer, StreamBinarySerializer.MAX_SIZE, StreamBinarySerializer.MAX_SIZE, 1000, false);
 
 		producer.streamTo(serializer);
-		serializer.streamTo(client.upload("someName" + i));
+		client.upload("someName" + i, serializer, new CompletionCallback() {
+			@Override
+			public void onException(Exception exception) {
+
+			}
+
+			@Override
+			public void onComplete() {
+
+			}
+		});
 
 		eventloop.run();
 	}
 
-	public static class SomeObject {
+	public static class TestObject {
 		@Serialize(order = 0)
 		public String name;
 

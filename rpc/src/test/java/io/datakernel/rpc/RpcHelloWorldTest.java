--- conflicted
+++ resolved
@@ -142,11 +142,7 @@
 	@Test
 	public void testBlockingCall() throws Exception {
 		try (BlockingHelloClient client = new BlockingHelloClient(eventloop)) {
-<<<<<<< HEAD
-			for (int i = 0; i < 10; i++) {
-=======
 			for (int i = 0; i < 100; i++) {
->>>>>>> 962c9125
 				assertEquals("Hello, World!", client.hello("World"));
 			}
 		} finally {
@@ -163,20 +159,8 @@
 			for (int i = 0; i < requestCount; i++) {
 				String name = "World" + i;
 				client.eventloop.execute(() -> client.rpcClient.<HelloRequest, HelloResponse>sendRequest(new HelloRequest(name), TIMEOUT)
-<<<<<<< HEAD
 						.whenComplete(($, e) -> latch.countDown())
 						.whenComplete(assertComplete(response -> assertEquals("Hello, " + name + "!", response.message))));
-=======
-						.whenComplete((helloResponse, e) -> {
-							if (e != null) {
-								System.err.println(e.getMessage());
-							} else {
-								success.incrementAndGet();
-								assertEquals("Hello, " + name + "!", helloResponse.message);
-							}
-							latch.countDown();
-						}));
->>>>>>> 962c9125
 			}
 			latch.await();
 		} finally {
@@ -217,7 +201,6 @@
 
 			for (int i = 0; i < requestCount; i++) {
 				String name = "world" + i;
-<<<<<<< HEAD
 				client1.eventloop.execute(() ->
 						client1.rpcClient.<HelloRequest, HelloResponse>sendRequest(new HelloRequest(name), TIMEOUT)
 								.whenComplete(($1, e1) -> latch.countDown())
@@ -226,26 +209,6 @@
 						client2.rpcClient.<HelloRequest, HelloResponse>sendRequest(new HelloRequest(name), TIMEOUT)
 								.whenComplete(($, e) -> latch.countDown())
 								.whenComplete(assertComplete(response -> assertEquals("Hello, " + name + "!", response.message))));
-=======
-				client1.eventloop.execute(() -> client1.rpcClient.<HelloRequest, HelloResponse>sendRequest(new HelloRequest(name), TIMEOUT)
-						.whenComplete((helloResponse, e) -> {
-							latch1.countDown();
-							if (e != null) {
-								fail(e.getMessage());
-							} else {
-								assertEquals("Hello, " + name + "!", helloResponse.message);
-							}
-						}));
-				client2.eventloop.execute(() -> client2.rpcClient.<HelloRequest, HelloResponse>sendRequest(new HelloRequest(name), TIMEOUT)
-						.whenComplete((helloResponse, e) -> {
-							latch2.countDown();
-							if (e != null) {
-								fail(e.getMessage());
-							} else {
-								assertEquals("Hello, " + name + "!", helloResponse.message);
-							}
-						}));
->>>>>>> 962c9125
 			}
 			latch.await();
 		} finally {
@@ -265,24 +228,12 @@
 				CountDownLatch latch = new CountDownLatch(count);
 				Stopwatch stopwatch = Stopwatch.createStarted();
 				for (int i = 0; i < count; i++) {
-<<<<<<< HEAD
 					client.eventloop.execute(() ->
 							client.rpcClient.<HelloRequest, HelloResponse>sendRequest(new HelloRequest("benchmark"), TIMEOUT)
 									.whenComplete(($, e) -> {
 										latch.countDown();
 										(e == null ? success : error).incrementAndGet();
 									}));
-=======
-					client.eventloop.execute(() -> client.rpcClient.<HelloRequest, HelloResponse>sendRequest(new HelloRequest("benchmark"), TIMEOUT)
-							.whenComplete((helloResponse, e) -> {
-								latch.countDown();
-								if (e != null) {
-									error.incrementAndGet();
-								} else {
-									success.incrementAndGet();
-								}
-							}));
->>>>>>> 962c9125
 				}
 				latch.await();
 				System.out.printf("%2d: Elapsed %8s rps: %18s (%d/%d [%d])%n",

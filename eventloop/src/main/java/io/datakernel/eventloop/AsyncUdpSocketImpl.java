/*
 * Copyright (C) 2015 SoftIndex LLC.
 *
 * Licensed under the Apache License, Version 2.0 (the "License");
 * you may not use this file except in compliance with the License.
 * You may obtain a copy of the License at
 *
 * http://www.apache.org/licenses/LICENSE-2.0
 *
 * Unless required by applicable law or agreed to in writing, software
 * distributed under the License is distributed on an "AS IS" BASIS,
 * WITHOUT WARRANTIES OR CONDITIONS OF ANY KIND, either express or implied.
 * See the License for the specific language governing permissions and
 * limitations under the License.
 */

package io.datakernel.eventloop;

import io.datakernel.bytebuf.ByteBuf;
import io.datakernel.bytebuf.ByteBufPool;
import io.datakernel.jmx.EventStats;
import io.datakernel.jmx.JmxAttribute;
import io.datakernel.jmx.ValueStats;

import java.io.IOException;
import java.net.InetSocketAddress;
import java.nio.ByteBuffer;
import java.nio.channels.DatagramChannel;
import java.nio.channels.SelectionKey;
import java.util.ArrayDeque;

import static io.datakernel.eventloop.AsyncTcpSocketImpl.OP_POSTPONED;
import static io.datakernel.util.Preconditions.checkNotNull;

public final class AsyncUdpSocketImpl implements AsyncUdpSocket, NioChannelEventHandler {
	private static final int DEFAULT_UDP_BUFFER_SIZE = 16 * 1024;

	private final Eventloop eventloop;
	private SelectionKey key;

	private int receiveBufferSize = DEFAULT_UDP_BUFFER_SIZE;

	private final DatagramChannel channel;
	private final ArrayDeque<UdpPacket> writeQueue = new ArrayDeque<>();

	private AsyncUdpSocket.EventHandler eventHandler;

	private int ops = 0;

	// region jmx classes
	public interface Inspector {
		void onReceive(UdpPacket packet);

		void onReceiveError(IOException e);

		void onSend(UdpPacket packet);

		void onSendError(IOException e);
	}

	public static class JmxInspector implements Inspector {
		private final ValueStats receives;
		private final EventStats receiveErrors;
		private final ValueStats sends;
		private final EventStats sendErrors;

		public JmxInspector(double smoothingWindow) {
			this.receives = ValueStats.create(smoothingWindow);
			this.receiveErrors = EventStats.create(smoothingWindow);
			this.sends = ValueStats.create(smoothingWindow);
			this.sendErrors = EventStats.create(smoothingWindow);
		}

		@Override
		public void onReceive(UdpPacket packet) {
			receives.recordValue(packet.getBuf().readRemaining());
		}

		@Override
		public void onReceiveError(IOException e) {
			receiveErrors.recordEvent();
		}

		@Override
		public void onSend(UdpPacket packet) {
			sends.recordValue(packet.getBuf().readRemaining());
		}

		@Override
		public void onSendError(IOException e) {
			sendErrors.recordEvent();
		}

		@JmxAttribute(description = "Received packet size")
		public ValueStats getReceives() {
			return receives;
		}

		@JmxAttribute
		public EventStats getReceiveErrors() {
			return receiveErrors;
		}

		@JmxAttribute(description = "Sent packet size")
		public ValueStats getSends() {
			return sends;
		}

		@JmxAttribute
		public EventStats getSendErrors() {
			return sendErrors;
		}
	}
	// endregion

	private Inspector inspector;

	// region creators && builder methods
	private AsyncUdpSocketImpl(Eventloop eventloop, DatagramChannel channel) {
		this.eventloop = checkNotNull(eventloop);
		this.channel = checkNotNull(channel);
	}

	public static AsyncUdpSocketImpl create(Eventloop eventloop, DatagramChannel channel) {
		return new AsyncUdpSocketImpl(eventloop, channel);
	}

	public AsyncUdpSocketImpl withInspector(Inspector inspector) {
		this.inspector = inspector;
		return this;
	}
	// endregion

	@Override
	public void setEventHandler(AsyncUdpSocket.EventHandler eventHandler) {
		this.eventHandler = eventHandler;
	}

	public void setReceiveBufferSize(int receiveBufferSize) {
		this.receiveBufferSize = receiveBufferSize;
	}

	//  miscellaneous
	public void register() {
		try {
			key = channel.register(eventloop.ensureSelector(), ops, this);
		} catch (final IOException e) {
			eventloop.post(new Runnable() {
				@Override
				public void run() {
					closeChannel();
					eventHandler.onClosedWithError(e);
				}
			});
		}
		eventHandler.onRegistered();
	}

	public final boolean isOpen() {
		return key != null;
	}

	//  read cycle
	@Override
	public void receive() {
		readInterest(true);
	}

	@Override
	public void onReadReady() {
		while (isOpen()) {
			ByteBuf buf = ByteBufPool.allocate(receiveBufferSize);
			ByteBuffer buffer = buf.toWriteByteBuffer();
			InetSocketAddress sourceAddress = null;
			try {
				sourceAddress = (InetSocketAddress) channel.receive(buffer);
			} catch (IOException e) {
<<<<<<< HEAD
				buf.recycle();
				if (inspector != null) inspector.onReceiveError(e);
				closeWithError(e);
				return;
=======
>>>>>>> 2c567fa5
			}

			if (sourceAddress == null) {
				buf.recycle();
				break;
			}

			buf.ofWriteByteBuffer(buffer);
			UdpPacket packet = UdpPacket.of(buf, sourceAddress);
			if (inspector != null) inspector.onReceive(packet);
			eventHandler.onReceive(packet);
		}
	}

	//  write cycle
	@Override
	public void send(UdpPacket packet) {
		writeQueue.add(packet);
		onWriteReady();
	}

	@Override
	public void onWriteReady() {
		while (!writeQueue.isEmpty()) {
			UdpPacket packet = writeQueue.peek();
			ByteBuffer buffer = packet.getBuf().toReadByteBuffer();

			int needToSend = buffer.remaining();
			int sent = -1;

			try {
				sent = channel.send(buffer, packet.getSocketAddress());
			} catch (IOException e) {
<<<<<<< HEAD
				if (inspector != null) inspector.onSendError(e);
				closeWithError(e);
				return;
=======
>>>>>>> 2c567fa5
			}

			if (sent != needToSend) {
				break;
			}

			if (inspector != null) inspector.onSend(packet);

			writeQueue.poll();
			packet.recycle();
		}

		if (writeQueue.isEmpty()) {
			eventHandler.onSend();
			writeInterest(false);
		} else {
			writeInterest(true);
		}
	}

	// interests management
	@SuppressWarnings("MagicConstant")
	private void interests(int newOps) {
		if (ops != newOps) {
			ops = newOps;
			if ((ops & OP_POSTPONED) == 0 && key != null) {
				key.interestOps(ops);
			}
		}
	}

	private void readInterest(boolean readInterest) {
		interests(readInterest ? (ops | SelectionKey.OP_READ) : (ops & ~SelectionKey.OP_READ));
	}

	private void writeInterest(boolean writeInterest) {
		interests(writeInterest ? (ops | SelectionKey.OP_WRITE) : (ops & ~SelectionKey.OP_WRITE));
	}

	//  close handling
	@Override
	public void close() {
		assert eventloop.inEventloopThread();
		if (key == null) return;
		closeChannel();
		key = null;
		for (UdpPacket packet : writeQueue) {
			packet.recycle();
		}
		writeQueue.clear();
	}

	private void closeChannel() {
		if (channel == null) return;
		try {
			channel.close();
		} catch (IOException e) {
		}
	}

	@Override
	public String toString() {
		return getRemoteSocketAddress() + " " + eventHandler.toString();
	}

	private InetSocketAddress getRemoteSocketAddress() {
		try {
			return (InetSocketAddress) channel.getRemoteAddress();
		} catch (IOException ignored) {
			throw new AssertionError("I/O error occurs or channel closed");
		}
	}
}<|MERGE_RESOLUTION|>--- conflicted
+++ resolved
@@ -175,13 +175,7 @@
 			try {
 				sourceAddress = (InetSocketAddress) channel.receive(buffer);
 			} catch (IOException e) {
-<<<<<<< HEAD
-				buf.recycle();
 				if (inspector != null) inspector.onReceiveError(e);
-				closeWithError(e);
-				return;
-=======
->>>>>>> 2c567fa5
 			}
 
 			if (sourceAddress == null) {
@@ -215,12 +209,7 @@
 			try {
 				sent = channel.send(buffer, packet.getSocketAddress());
 			} catch (IOException e) {
-<<<<<<< HEAD
 				if (inspector != null) inspector.onSendError(e);
-				closeWithError(e);
-				return;
-=======
->>>>>>> 2c567fa5
 			}
 
 			if (sent != needToSend) {
@@ -277,7 +266,7 @@
 		if (channel == null) return;
 		try {
 			channel.close();
-		} catch (IOException e) {
+		} catch (IOException ignore) {
 		}
 	}
 

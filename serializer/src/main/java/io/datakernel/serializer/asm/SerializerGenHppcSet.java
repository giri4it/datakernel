--- conflicted
+++ resolved
@@ -108,13 +108,8 @@
 		Expression length = call(arg(0), "writeVarInt", call(value, "size"));
 		return sequence(length, hppcSetForEach(iteratorType, value, new ForVar() {
 			@Override
-<<<<<<< HEAD
-			public Expression forVar(Expression local) {
-				return valueSerializer.serialize(cast(local, valueSerializer.getRawType()), version, staticMethods);
-=======
 			public Expression forVar(Expression it) {
 				return valueSerializer.serialize(cast(it, valueSerializer.getRawType()), version, staticMethods);
->>>>>>> 74946e20
 			}
 		}));
 	}

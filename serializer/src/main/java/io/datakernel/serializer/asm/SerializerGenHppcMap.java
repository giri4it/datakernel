--- conflicted
+++ resolved
@@ -127,24 +127,14 @@
 		return sequence(length, hppcMapForEach(iteratorType, value,
 				new ForVar() {
 					@Override
-<<<<<<< HEAD
-					public Expression forVar(Expression local) {
-						return keySerializer.serialize(cast(local, keySerializer.getRawType()), version, staticMethods);
-=======
 					public Expression forVar(Expression it) {
 						return keySerializer.serialize(cast(it, keySerializer.getRawType()), version, staticMethods);
->>>>>>> 74946e20
 					}
 				},
 				new ForVar() {
 					@Override
-<<<<<<< HEAD
-					public Expression forVar(Expression local) {
-						return valueSerializer.serialize(cast(local, valueSerializer.getRawType()), version, staticMethods);
-=======
 					public Expression forVar(Expression it) {
 						return valueSerializer.serialize(cast(it, valueSerializer.getRawType()), version, staticMethods);
->>>>>>> 74946e20
 					}
 				}));
 	}
@@ -165,8 +155,8 @@
 			@Override
 			public Expression forVar(Expression it) {
 				return sequence(call(map, "put",
-						cast(keySerializer.deserialize(keyType, version, staticMethods), SerializerGenHppcMap.this.keyType),
-						cast(valueSerializer.deserialize(valueType, version, staticMethods), SerializerGenHppcMap.this.valueType)
+								cast(keySerializer.deserialize(keyType, version, staticMethods), SerializerGenHppcMap.this.keyType),
+								cast(valueSerializer.deserialize(valueType, version, staticMethods), SerializerGenHppcMap.this.valueType)
 						), voidExp()
 				);
 			}

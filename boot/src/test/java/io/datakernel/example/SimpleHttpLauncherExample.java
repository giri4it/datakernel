--- conflicted
+++ resolved
@@ -20,6 +20,7 @@
 import com.google.inject.Provides;
 import com.google.inject.Singleton;
 import com.google.inject.Stage;
+import io.datakernel.async.ResultCallback;
 import io.datakernel.bytebuf.ByteBuf;
 import io.datakernel.config.Config;
 import io.datakernel.config.ConfigConverters;
@@ -31,6 +32,7 @@
 import io.datakernel.http.HttpResponse;
 import io.datakernel.launcher.Launcher;
 import io.datakernel.service.ServiceGraphModule;
+import jdk.nashorn.internal.codegen.CompilerConstants;
 
 import java.io.IOException;
 
@@ -72,13 +74,8 @@
 		AsyncHttpServer httpServer(Eventloop eventloop, final Config config) {
 			AsyncHttpServer httpServer = new AsyncHttpServer(eventloop, new AsyncHttpServlet() {
 				@Override
-<<<<<<< HEAD
 				public void serveAsync(HttpRequest request, Callback callback) {
-					String responseMessage = config.get(ConfigConverters.ofString(), "responseMessage", DEFAULT_RESPONSE_MESSAGE);
-=======
-				public void serveAsync(HttpRequest request, ResultCallback<HttpResponse> callback) {
 					String responseMessage = config.get("responseMessage", String.class, DEFAULT_RESPONSE_MESSAGE);
->>>>>>> c114bf92
 					HttpResponse content = HttpResponse.create().body(ByteBuf.wrap(encodeAscii(
 							"Message: " + responseMessage + "\n")));
 					callback.onResult(content);

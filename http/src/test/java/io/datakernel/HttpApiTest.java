/*
 * Copyright (C) 2015-2018 SoftIndex LLC.
 *
 * Licensed under the Apache License, Version 2.0 (the "License");
 * you may not use this file except in compliance with the License.
 * You may obtain a copy of the License at
 *
 * http://www.apache.org/licenses/LICENSE-2.0
 *
 * Unless required by applicable law or agreed to in writing, software
 * distributed under the License is distributed on an "AS IS" BASIS,
 * WITHOUT WARRANTIES OR CONDITIONS OF ANY KIND, either express or implied.
 * See the License for the specific language governing permissions and
 * limitations under the License.
 */

package io.datakernel;

import io.datakernel.async.Promise;
import io.datakernel.eventloop.Eventloop;
import io.datakernel.exception.ParseException;
import io.datakernel.http.*;
import io.datakernel.stream.processor.DatakernelRunner;
import org.junit.Before;
import org.junit.Test;
import org.junit.runner.RunWith;

import java.io.IOException;
<<<<<<< HEAD
=======
import java.net.InetSocketAddress;
>>>>>>> 962c9125
import java.nio.charset.Charset;
import java.nio.charset.StandardCharsets;
import java.time.Instant;
import java.time.LocalDate;
import java.util.ArrayList;
import java.util.List;

import static io.datakernel.http.HttpHeaderValue.*;
import static io.datakernel.http.HttpHeaders.*;
import static io.datakernel.http.IAsyncHttpClient.ensureResponseBody;
import static io.datakernel.test.TestUtils.assertComplete;
import static java.time.ZoneOffset.UTC;
import static org.junit.Assert.assertEquals;

<<<<<<< HEAD
@RunWith(DatakernelRunner.class)
public final class HttpApiTest {
=======
public class HttpApiTest {
>>>>>>> 962c9125
	public static final int PORT = 5568;

	private AsyncHttpServer server;
	private AsyncHttpClient client;

	// request
	private List<AcceptMediaType> requestAcceptContentTypes = new ArrayList<>();
	private List<AcceptCharset> requestAcceptCharsets = new ArrayList<>();
	private Instant requestDate = createDate(1999, 1, 1);
	private Instant dateIMS = createDate(2011, 3, 4);
	private Instant dateIUMS = createDate(2012, 5, 6);
	private MediaType requestMime = MediaTypes.ANY_TEXT;
	private ContentType requestContentType = ContentType.of(requestMime);
	private List<HttpCookie> requestCookies = new ArrayList<>();

	// response
	private Instant responseDate = createDate(2000, 11, 17);
	private Instant expiresDate = createDate(2011, 2, 22);
	private Instant lastModified = createDate(2099, 11, 13);
	private MediaType responseMime = MediaType.of("font/woff2");
	private Charset responseCharset = StandardCharsets.UTF_16LE;
	private ContentType responseContentType = ContentType.of(responseMime, responseCharset);
	private List<HttpCookie> responseCookies = new ArrayList<>();
	private int age = 10_000;

	@Before
	public void setUp() {
<<<<<<< HEAD
		server = AsyncHttpServer.create(Eventloop.getCurrentEventloop(), request -> {
			try {
				testRequest(request);
				return Promise.of(createResponse());
=======
		eventloop = Eventloop.create().withFatalErrorHandler(rethrowOnAnyError()).withCurrentThread();
		AsyncServlet servlet = request -> {
			try {
				testRequest(request);
				HttpResponse response = createResponse();
				return Promise.of(response);
>>>>>>> 962c9125
			} catch (ParseException e) {
				return Promise.ofException(e);
			}
		})
				.withListenPort(PORT);

		client = AsyncHttpClient.create(Eventloop.getCurrentEventloop());

		// setup request and response data
		requestAcceptContentTypes.add(AcceptMediaType.of(MediaTypes.ANY_AUDIO, 90));
		requestAcceptContentTypes.add(AcceptMediaType.of(MediaTypes.ANY));
		requestAcceptContentTypes.add(AcceptMediaType.of(MediaTypes.ATOM));
		requestAcceptContentTypes.add(AcceptMediaType.of(MediaType.of("hello/world")));

		requestAcceptCharsets.add(AcceptCharset.of(Charset.forName("UTF-8")));
		requestAcceptCharsets.add(AcceptCharset.of(Charset.forName("ISO-8859-5"), 10));
		requestAcceptCharsets.add(AcceptCharset.of(Charset.forName("ISO-8859-2"), 10));
		requestAcceptCharsets.add(AcceptCharset.of(Charset.forName("ISO-8859-3"), 10));

		HttpCookie cookie2 = HttpCookie.of("name1", "value1");
		requestCookies.add(cookie2);
		HttpCookie cookie3 = HttpCookie.of("name3");
		requestCookies.add(cookie3);

		HttpCookie cookie1 = HttpCookie.of("name2", "value2");
		cookie1.setMaxAge(123);
		cookie1.setExpirationDate(Instant.now());
		responseCookies.add(cookie1);
	}

	@Test
	public void test() throws IOException {
		server.listen();
		client.request(createRequest())
				.thenCompose(ensureResponseBody())
<<<<<<< HEAD
				.whenComplete(($, e) -> {
=======
				.whenComplete((response, e) -> {
					if (e != null) {
						fail("Should not end here");
					} else {
						try {
							testResponse(response);
						} catch (ParseException ignored) {
							fail("Invalid response");
						}
					}
				})
				.whenResult($ -> {
>>>>>>> 962c9125
					server.close();
					client.stop();
				})
				.whenComplete(assertComplete(this::testResponse));
	}

	private HttpResponse createResponse() {
		return HttpResponse.ok200()
				.withHeader(DATE, ofInstant(responseDate))
				.withHeader(EXPIRES, ofInstant(expiresDate))
				.withHeader(CONTENT_TYPE, ofContentType(responseContentType))
				.withHeader(LAST_MODIFIED, ofInstant(lastModified))
				.withHeader(AGE, ofDecimal(age))
				.withCookies(responseCookies);
	}

	private HttpRequest createRequest() {
		return HttpRequest.get("http://127.0.0.1:" + PORT)
				.withHeader(ACCEPT, ofAcceptMediaTypes(requestAcceptContentTypes))
				.withHeader(ACCEPT_CHARSET, ofAcceptCharsets(requestAcceptCharsets))
				.withHeader(DATE, ofInstant(requestDate))
				.withHeader(CONTENT_TYPE, ofContentType(requestContentType))
				.withHeader(IF_MODIFIED_SINCE, ofInstant(dateIMS))
				.withHeader(IF_UNMODIFIED_SINCE, ofInstant(dateIUMS))
				.withCookies(requestCookies);
	}

	private void testResponse(HttpResponse response) throws ParseException {
		assertEquals(responseContentType, response.parseHeader(CONTENT_TYPE, HttpHeaderValue::toContentType));
		assertEquals(responseCookies, new ArrayList<>(response.getCookies().values()));
		assertEquals(responseDate, response.parseHeader(DATE, HttpHeaderValue::toInstant));
		assertEquals(age, (int) response.parseHeader(AGE, HttpHeaderValue::toDecimal));
		assertEquals(expiresDate, response.parseHeader(EXPIRES, HttpHeaderValue::toInstant));
		assertEquals(lastModified, response.parseHeader(LAST_MODIFIED, HttpHeaderValue::toInstant));
	}

	private void testRequest(HttpRequest request) throws ParseException {
		assertEquals(requestAcceptContentTypes, request.parseHeader(ACCEPT, HttpHeaderValue::toAcceptContentTypes));
		assertEquals(requestAcceptCharsets, request.parseHeader(ACCEPT_CHARSET, HttpHeaderValue::toAcceptCharsets));
		assertEquals(requestDate, request.parseHeader(DATE, HttpHeaderValue::toInstant));
		assertEquals(dateIMS, request.parseHeader(IF_MODIFIED_SINCE, HttpHeaderValue::toInstant));
		assertEquals(dateIUMS, request.parseHeader(IF_UNMODIFIED_SINCE, HttpHeaderValue::toInstant));
		assertEquals(requestContentType, request.parseHeader(CONTENT_TYPE, HttpHeaderValue::toContentType));
		assertEquals(requestCookies, new ArrayList<>(request.getCookies().values()));
	}

	private static Instant createDate(int year, int month, int day) {
		return LocalDate.of(year, month, day).atStartOfDay().toInstant(UTC);
	}
}<|MERGE_RESOLUTION|>--- conflicted
+++ resolved
@@ -26,10 +26,7 @@
 import org.junit.runner.RunWith;
 
 import java.io.IOException;
-<<<<<<< HEAD
-=======
 import java.net.InetSocketAddress;
->>>>>>> 962c9125
 import java.nio.charset.Charset;
 import java.nio.charset.StandardCharsets;
 import java.time.Instant;
@@ -44,12 +41,8 @@
 import static java.time.ZoneOffset.UTC;
 import static org.junit.Assert.assertEquals;
 
-<<<<<<< HEAD
 @RunWith(DatakernelRunner.class)
 public final class HttpApiTest {
-=======
-public class HttpApiTest {
->>>>>>> 962c9125
 	public static final int PORT = 5568;
 
 	private AsyncHttpServer server;
@@ -77,19 +70,10 @@
 
 	@Before
 	public void setUp() {
-<<<<<<< HEAD
 		server = AsyncHttpServer.create(Eventloop.getCurrentEventloop(), request -> {
 			try {
 				testRequest(request);
 				return Promise.of(createResponse());
-=======
-		eventloop = Eventloop.create().withFatalErrorHandler(rethrowOnAnyError()).withCurrentThread();
-		AsyncServlet servlet = request -> {
-			try {
-				testRequest(request);
-				HttpResponse response = createResponse();
-				return Promise.of(response);
->>>>>>> 962c9125
 			} catch (ParseException e) {
 				return Promise.ofException(e);
 			}
@@ -125,22 +109,7 @@
 		server.listen();
 		client.request(createRequest())
 				.thenCompose(ensureResponseBody())
-<<<<<<< HEAD
 				.whenComplete(($, e) -> {
-=======
-				.whenComplete((response, e) -> {
-					if (e != null) {
-						fail("Should not end here");
-					} else {
-						try {
-							testResponse(response);
-						} catch (ParseException ignored) {
-							fail("Invalid response");
-						}
-					}
-				})
-				.whenResult($ -> {
->>>>>>> 962c9125
 					server.close();
 					client.stop();
 				})

/*
 * Copyright (C) 2015 SoftIndex LLC.
 *
 * Licensed under the Apache License, Version 2.0 (the "License");
 * you may not use this file except in compliance with the License.
 * You may obtain a copy of the License at
 *
 * http://www.apache.org/licenses/LICENSE-2.0
 *
 * Unless required by applicable law or agreed to in writing, software
 * distributed under the License is distributed on an "AS IS" BASIS,
 * WITHOUT WARRANTIES OR CONDITIONS OF ANY KIND, either express or implied.
 * See the License for the specific language governing permissions and
 * limitations under the License.
 */

package io.datakernel.dns;

import io.datakernel.async.ResultCallback;
import io.datakernel.time.CurrentTimeProvider;
import org.slf4j.Logger;
import org.slf4j.LoggerFactory;

import java.net.InetAddress;
import java.util.*;
import java.util.concurrent.ConcurrentHashMap;

import static io.datakernel.dns.DnsMessage.AAAA_RECORD_TYPE;
import static io.datakernel.dns.DnsMessage.A_RECORD_TYPE;

/**
 * Represents a cache for storing resolved domains during its time to live.
 */
final class DnsCache {
	private final Logger logger = LoggerFactory.getLogger(this.getClass());

	private final Map<String, CachedDnsLookupResult> cache = new ConcurrentHashMap<>();
	private final Map<Long, Set<String>> expirations = new HashMap<>();
	private long lastCleanupSecond;

	private final long errorCacheExpirationSeconds;
	private final long hardExpirationDeltaSeconds;
	private final CurrentTimeProvider timeProvider;

	private long maxTtlSeconds = Long.MAX_VALUE;
	private final long timedOutExceptionTtlSeconds;

	private AsyncDnsClient.Inspector inspector;

	/**
	 * Enum with freshness cache's entry.
	 * <ul>
	 * <li>FRESH - while time to live of this entry has not passed, empty is considered resolved
	 * <li> SOFT_TTL_EXPIRED - while hard time expiration has not passed, empty is considered resolved, but needs refreshing
	 * <li> HARD_TTL_EXPIRED - while hard time expiration has passed, empty is considered not resolved
	 * </ul>
	 */
	public enum DnsCacheEntryFreshness {
		FRESH,
		SOFT_TTL_EXPIRED,
		HARD_TTL_EXPIRED,
	}

	public enum DnsCacheQueryResult {
		RESOLVED,
		RESOLVED_NEEDS_REFRESHING,
		NOT_RESOLVED
	}

	/**
	 * Creates a new DNS cache.
	 *
	 * @param timeProvider               time provider
	 * @param errorCacheExpirationMillis expiration time for errors without time to live
	 * @param hardExpirationDeltaMillis  delta between time at which entry is considered resolved, but needs
	 * @param timedOutExceptionTtlMillis expiration time for timed out exception
	 */
	private DnsCache(CurrentTimeProvider timeProvider, long errorCacheExpirationMillis, long hardExpirationDeltaMillis,
<<<<<<< HEAD
	                 AsyncDnsClient.Inspector inspector) {
=======
	                 long timedOutExceptionTtlMillis) {
>>>>>>> 2c567fa5
		this.errorCacheExpirationSeconds = errorCacheExpirationMillis / 1000;
		this.hardExpirationDeltaSeconds = hardExpirationDeltaMillis / 1000;
		this.timeProvider = timeProvider;
		this.timedOutExceptionTtlSeconds = timedOutExceptionTtlMillis / 1000;
		this.lastCleanupSecond = getCurrentSecond();
		this.inspector = inspector;
	}

	public static DnsCache create(CurrentTimeProvider timeProvider, long errorCacheExpirationMillis,
<<<<<<< HEAD
	                              long hardExpirationDeltaMillis, AsyncDnsClient.Inspector inspector) {
		return new DnsCache(timeProvider, errorCacheExpirationMillis, hardExpirationDeltaMillis, inspector);
=======
	                              long hardExpirationDeltaMillis, long timedOutExceptionTtl) {
		return new DnsCache(timeProvider, errorCacheExpirationMillis, hardExpirationDeltaMillis, timedOutExceptionTtl);
>>>>>>> 2c567fa5
	}

	private boolean isRequestedType(CachedDnsLookupResult cachedResult, boolean requestedIpv6) {
		Short cachedResultType = cachedResult.getType();

		if (cachedResultType == A_RECORD_TYPE & !requestedIpv6)
			return true;

		if (cachedResultType == AAAA_RECORD_TYPE & requestedIpv6)
			return true;

		else return false;
	}

	/**
	 * Tries to get status of the entry for some domain name from the cache.
	 *
	 * @param domainName domain name for finding entry
	 * @param ipv6       type of result, if true - IPv6, false - IPv4
	 * @param callback   callback with which it will handle result
	 * @return DnsCacheQueryResult for this domain name
	 */
	public DnsCacheQueryResult tryToResolve(String domainName, boolean ipv6, ResultCallback<InetAddress[]> callback) {
		CachedDnsLookupResult cachedResult = cache.get(domainName);

		if (cachedResult == null) {
			if (logger.isDebugEnabled())
				logger.debug("Cache miss for host: {}", domainName);
			return DnsCacheQueryResult.NOT_RESOLVED;
		}

		if (cachedResult.isSuccessful() && !isRequestedType(cachedResult, ipv6)) {
			if (logger.isDebugEnabled())
				logger.debug("Cache miss for host: {}", domainName);
			return DnsCacheQueryResult.NOT_RESOLVED;
		}

		DnsCacheEntryFreshness freshness = getResultFreshness(cachedResult);

		switch (freshness) {
			case HARD_TTL_EXPIRED: {
				if (logger.isDebugEnabled())
					logger.debug("Hard TTL expired for host: {}", domainName);
				return DnsCacheQueryResult.NOT_RESOLVED;
			}

			case SOFT_TTL_EXPIRED: {
				if (logger.isDebugEnabled())
					logger.debug("Soft TTL expired for host: {}", domainName);
				returnResultThroughCallback(domainName, cachedResult, callback);
				return DnsCacheQueryResult.RESOLVED_NEEDS_REFRESHING;
			}

			default: {
				returnResultThroughCallback(domainName, cachedResult, callback);
				return DnsCacheQueryResult.RESOLVED;
			}
		}
	}

	private void returnResultThroughCallback(String domainName, CachedDnsLookupResult result, ResultCallback<InetAddress[]> callback) {
		if (result.isSuccessful()) {
			InetAddress[] ipsFromCache = result.getIps();
			if (inspector != null) inspector.onCacheHit(domainName, ipsFromCache);
			callback.setResult(ipsFromCache);
			if (logger.isDebugEnabled())
				logger.debug("Cache hit for host: {}", domainName);
		} else {
			DnsException exception = result.getException();
			if (inspector != null) inspector.onCacheHitError(domainName, exception);
			callback.setException(exception);
			if (logger.isDebugEnabled())
				logger.debug("Error cache hit for host: {}", domainName);
		}
	}

	private DnsCacheEntryFreshness getResultFreshness(CachedDnsLookupResult result) {
		long softExpirationSecond = result.getExpirationSecond();
		long hardExpirationSecond = getHardExpirationSecond(softExpirationSecond);
		long currentSecond = getCurrentSecond();

		if (currentSecond >= hardExpirationSecond)
			return DnsCacheEntryFreshness.HARD_TTL_EXPIRED;
		else if (currentSecond >= softExpirationSecond)
			return DnsCacheEntryFreshness.SOFT_TTL_EXPIRED;
		else
			return DnsCacheEntryFreshness.FRESH;
	}

	/**
	 * Adds DnsQueryResult to this cache
	 *
	 * @param result result to add
	 */
	public void add(DnsQueryResult result) {
		if (result.getMinTtl() == 0)
			return;
		long expirationSecond;
		if (result.getMinTtl() > maxTtlSeconds)
			expirationSecond = maxTtlSeconds + getCurrentSecond();
		else
			expirationSecond = result.getMinTtl() + getCurrentSecond();
		String domainName = result.getDomainName();
		cache.put(domainName, CachedDnsLookupResult.fromQueryWithExpiration(result, expirationSecond));
		setExpiration(expirations, expirationSecond + hardExpirationDeltaSeconds, domainName);
		if (logger.isDebugEnabled())
			logger.debug("Add result to cache for host: {}", domainName);
	}

	/**
	 * Adds DnsException to this cache
	 *
	 * @param exception exception to add
	 */
	public void add(DnsException exception) {
		long expirationSecond = errorCacheExpirationSeconds + getCurrentSecond();
		if (exception.getErrorCode() == DnsMessage.ResponseErrorCode.TIMED_OUT) {
			expirationSecond = timedOutExceptionTtlSeconds + getCurrentSecond();
		}
		String domainName = exception.getDomainName();
		cache.put(domainName, CachedDnsLookupResult.fromExceptionWithExpiration(exception, expirationSecond));
		setExpiration(expirations, expirationSecond + hardExpirationDeltaSeconds, domainName);
		if (logger.isDebugEnabled())
			logger.debug("Add exception to cache for host: {}", domainName);
	}

	public void performCleanup() {
		long callSecond = getCurrentSecond();

		if (callSecond > lastCleanupSecond) {
			clear(callSecond, lastCleanupSecond);
			lastCleanupSecond = callSecond;
		}
	}

	private void clear(long callSecond, long lastCleanupSecond) {
		for (long i = lastCleanupSecond; i <= callSecond; ++i) {
			Collection<String> domainNames = expirations.remove(i);

			if (domainNames != null) {
				for (String domainName : domainNames) {
					CachedDnsLookupResult cachedResult = cache.get(domainName);
					if (cachedResult != null && getResultFreshness(cachedResult) == DnsCacheEntryFreshness.HARD_TTL_EXPIRED) {
						if (inspector != null) inspector.onDomainExpired(domainName);
						cache.remove(domainName);
					}
				}
			}
		}
	}

	public long getMaxTtlSeconds() {
		return maxTtlSeconds;
	}

	public void setMaxTtlSeconds(long maxTtlSeconds) {
		this.maxTtlSeconds = maxTtlSeconds;
	}

	public long getTimedOutExceptionTtlSeconds() {
		return timedOutExceptionTtlSeconds;
	}

	public void clear() {
		cache.clear();
		expirations.clear();
	}

	private long getCurrentSecond() {
		return timeProvider.currentTimeMillis() / 1000;
	}

	private long getHardExpirationSecond(long softExpirationSecond) {
		return softExpirationSecond + hardExpirationDeltaSeconds;
	}

	public int getNumberOfCachedDomainNames() {
		return cache.size();
	}

	public int getNumberOfCachedExceptions() {
		int exceptions = 0;

		for (CachedDnsLookupResult cachedResult : cache.values()) {
			if (!cachedResult.isSuccessful())
				++exceptions;
		}

		return exceptions;
	}

	public String[] getSuccessfullyResolvedDomainNames() {
		List<String> domainNames = new ArrayList<>();

		for (Map.Entry<String, CachedDnsLookupResult> entry : cache.entrySet()) {
			if (entry.getValue().isSuccessful()) {
				domainNames.add(entry.getKey());
			}
		}

		return domainNames.toArray(new String[domainNames.size()]);
	}

	public String[] getDomainNamesOfFailedRequests() {
		List<String> domainNames = new ArrayList<>();

		for (Map.Entry<String, CachedDnsLookupResult> entry : cache.entrySet()) {
			if (!entry.getValue().isSuccessful()) {
				domainNames.add(entry.getKey());
			}
		}

		return domainNames.toArray(new String[domainNames.size()]);
	}

	public String[] getAllCacheEntriesWithHeaderLine() {
		List<String> cacheEntries = new ArrayList<>();
		StringBuilder sb = new StringBuilder();

		if (!cache.isEmpty())
			cacheEntries.add("domainName;ips;secondsToSoftExpiration;secondsToHardExpiration;status");

		for (Map.Entry<String, CachedDnsLookupResult> detailedCacheEntry : cache.entrySet()) {
			String domainName = detailedCacheEntry.getKey();
			CachedDnsLookupResult dnsLookupResult = detailedCacheEntry.getValue();
			InetAddress[] ips = dnsLookupResult.getIps();
			long softExpirationSecond = dnsLookupResult.getExpirationSecond();
			long hardExpirationSecond = getHardExpirationSecond(softExpirationSecond);
			long currentSecond = getCurrentSecond();
			long secondsToSoftExpiration = softExpirationSecond - currentSecond;
			long secondsToHardExpiration = hardExpirationSecond - currentSecond;
			sb.append(domainName);
			sb.append(";");
			sb.append(Arrays.toString(ips));
			sb.append(";");
			sb.append(secondsToSoftExpiration <= 0 ? "expired" : secondsToSoftExpiration);
			sb.append(";");
			sb.append(secondsToHardExpiration <= 0 ? "expired" : secondsToHardExpiration);
			sb.append(";");
			sb.append(dnsLookupResult.getErrorCode());
			cacheEntries.add(sb.toString());
			sb.setLength(0);
		}

		return cacheEntries.toArray(new String[cacheEntries.size()]);
	}

	private void setExpiration(Map<Long, Set<String>> expirations, long time, String domain) {
		Set<String> sameTime = expirations.get(time);
		if (sameTime == null) {
			sameTime = new HashSet<>();
			expirations.put(time, sameTime);
		}
		sameTime.add(domain);
	}

	void setInspector(AsyncDnsClient.Inspector inspector) {
		this.inspector = inspector;
	}
}<|MERGE_RESOLUTION|>--- conflicted
+++ resolved
@@ -76,11 +76,7 @@
 	 * @param timedOutExceptionTtlMillis expiration time for timed out exception
 	 */
 	private DnsCache(CurrentTimeProvider timeProvider, long errorCacheExpirationMillis, long hardExpirationDeltaMillis,
-<<<<<<< HEAD
-	                 AsyncDnsClient.Inspector inspector) {
-=======
-	                 long timedOutExceptionTtlMillis) {
->>>>>>> 2c567fa5
+	                 long timedOutExceptionTtlMillis, AsyncDnsClient.Inspector inspector) {
 		this.errorCacheExpirationSeconds = errorCacheExpirationMillis / 1000;
 		this.hardExpirationDeltaSeconds = hardExpirationDeltaMillis / 1000;
 		this.timeProvider = timeProvider;
@@ -90,13 +86,8 @@
 	}
 
 	public static DnsCache create(CurrentTimeProvider timeProvider, long errorCacheExpirationMillis,
-<<<<<<< HEAD
-	                              long hardExpirationDeltaMillis, AsyncDnsClient.Inspector inspector) {
-		return new DnsCache(timeProvider, errorCacheExpirationMillis, hardExpirationDeltaMillis, inspector);
-=======
-	                              long hardExpirationDeltaMillis, long timedOutExceptionTtl) {
-		return new DnsCache(timeProvider, errorCacheExpirationMillis, hardExpirationDeltaMillis, timedOutExceptionTtl);
->>>>>>> 2c567fa5
+	                              long hardExpirationDeltaMillis, long timedOutExceptionTtl, AsyncDnsClient.Inspector inspector) {
+		return new DnsCache(timeProvider, errorCacheExpirationMillis, hardExpirationDeltaMillis, timedOutExceptionTtl, inspector);
 	}
 
 	private boolean isRequestedType(CachedDnsLookupResult cachedResult, boolean requestedIpv6) {

/*
 * Copyright (C) 2015 SoftIndex LLC.
 *
 * Licensed under the Apache License, Version 2.0 (the "License");
 * you may not use this file except in compliance with the License.
 * You may obtain a copy of the License at
 *
 * http://www.apache.org/licenses/LICENSE-2.0
 *
 * Unless required by applicable law or agreed to in writing, software
 * distributed under the License is distributed on an "AS IS" BASIS,
 * WITHOUT WARRANTIES OR CONDITIONS OF ANY KIND, either express or implied.
 * See the License for the specific language governing permissions and
 * limitations under the License.
 */

package io.datakernel.dns;

import io.datakernel.async.SettableStage;
import io.datakernel.time.CurrentTimeProvider;
import org.slf4j.Logger;
import org.slf4j.LoggerFactory;

import java.net.InetAddress;
import java.util.*;
import java.util.concurrent.CompletionStage;
import java.util.concurrent.ConcurrentHashMap;

import static io.datakernel.dns.DnsMessage.AAAA_RECORD_TYPE;
import static io.datakernel.dns.DnsMessage.A_RECORD_TYPE;

/**
 * Represents a cache for storing resolved domains during its time to live.
 */
final class DnsCache {
	private final Logger logger = LoggerFactory.getLogger(this.getClass());

	private final Map<String, CachedDnsLookupResult> cache = new ConcurrentHashMap<>();
	private final Map<Long, Set<String>> expirations = new HashMap<>();
	private long lastCleanupSecond;

	private final long errorCacheExpirationSeconds;
	private final long hardExpirationDeltaSeconds;
	private final CurrentTimeProvider timeProvider;

	private long maxTtlSeconds = Long.MAX_VALUE;
	private final long timedOutExceptionTtlSeconds;

	private AsyncDnsClient.Inspector inspector;

	/**
	 * Enum with freshness cache's entry.
	 * <ul>
	 * <li>FRESH - while time to live of this entry has not passed, empty is considered resolved
	 * <li> SOFT_TTL_EXPIRED - while hard time expiration has not passed, empty is considered resolved, but needs refreshing
	 * <li> HARD_TTL_EXPIRED - while hard time expiration has passed, empty is considered not resolved
	 * </ul>
	 */
	public enum DnsCacheEntryFreshness {
		FRESH,
		SOFT_TTL_EXPIRED,
		HARD_TTL_EXPIRED,
	}

	public enum DnsCacheQueryResult {
		RESOLVED,
		RESOLVED_NEEDS_REFRESHING,
		NOT_RESOLVED
	}

	/**
	 * Creates a new DNS cache.
	 *
	 * @param timeProvider               time provider
	 * @param errorCacheExpirationMillis expiration time for errors without time to live
	 * @param hardExpirationDeltaMillis  delta between time at which entry is considered resolved, but needs
	 * @param timedOutExceptionTtlMillis expiration time for timed out exception
	 */
	private DnsCache(CurrentTimeProvider timeProvider, long errorCacheExpirationMillis, long hardExpirationDeltaMillis,
	                 long timedOutExceptionTtlMillis, AsyncDnsClient.Inspector inspector) {
		this.errorCacheExpirationSeconds = errorCacheExpirationMillis / 1000;
		this.hardExpirationDeltaSeconds = hardExpirationDeltaMillis / 1000;
		this.timeProvider = timeProvider;
		this.timedOutExceptionTtlSeconds = timedOutExceptionTtlMillis / 1000;
		this.lastCleanupSecond = getCurrentSecond();
		this.inspector = inspector;
	}

	public static DnsCache create(CurrentTimeProvider timeProvider, long errorCacheExpirationMillis,
	                              long hardExpirationDeltaMillis, long timedOutExceptionTtl, AsyncDnsClient.Inspector inspector) {
		return new DnsCache(timeProvider, errorCacheExpirationMillis, hardExpirationDeltaMillis, timedOutExceptionTtl, inspector);
	}

	private boolean isRequestedType(CachedDnsLookupResult cachedResult, boolean requestedIpv6) {
		Short cachedResultType = cachedResult.getType();

		if (cachedResultType == A_RECORD_TYPE & !requestedIpv6)
			return true;

		if (cachedResultType == AAAA_RECORD_TYPE & requestedIpv6)
			return true;

		else return false;
	}

	/**
	 * Tries to get status of the entry for some domain name from the cache.
	 *
	 * @param domainName domain name for finding entry
	 * @param ipv6       type of result, if true - IPv6, false - IPv4
	 * @return DnsCacheQueryResult for this domain name
	 */

	public DnsCacheResultStage<InetAddress[]> tryToResolve(String domainName, boolean ipv6) {
		CachedDnsLookupResult cachedResult = cache.get(domainName);

		if (cachedResult == null) {
			if (logger.isDebugEnabled())
				logger.debug("Cache miss for host: {}", domainName);
			return new DnsCacheResultStage<>(null, DnsCacheQueryResult.NOT_RESOLVED);
		}

		if (cachedResult.isSuccessful() && !isRequestedType(cachedResult, ipv6)) {
			if (logger.isDebugEnabled())
				logger.debug("Cache miss for host: {}", domainName);
			return new DnsCacheResultStage<>(null, DnsCacheQueryResult.NOT_RESOLVED);
		}

		DnsCacheEntryFreshness freshness = getResultFreshness(cachedResult);

		switch (freshness) {
			case HARD_TTL_EXPIRED: {
				if (logger.isDebugEnabled())
					logger.debug("Hard TTL expired for host: {}", domainName);
				return new DnsCacheResultStage<>(null, DnsCacheQueryResult.NOT_RESOLVED);
			}

			case SOFT_TTL_EXPIRED: {
				if (logger.isDebugEnabled())
					logger.debug("Soft TTL expired for host: {}", domainName);
				final CompletionStage<InetAddress[]> stage = returnResultThroughStage(domainName, cachedResult);
				return new DnsCacheResultStage<>(stage, DnsCacheQueryResult.RESOLVED_NEEDS_REFRESHING);
			}

			default: {
				final CompletionStage<InetAddress[]> stage = returnResultThroughStage(domainName, cachedResult);
				return new DnsCacheResultStage<>(stage, DnsCacheQueryResult.RESOLVED);
			}
		}
	}

	private CompletionStage<InetAddress[]> returnResultThroughStage(String domainName, CachedDnsLookupResult result) {
		if (result.isSuccessful()) {
			InetAddress[] ipsFromCache = result.getIps();
<<<<<<< HEAD
			if (logger.isDebugEnabled()) logger.debug("Cache hit for host: {}", domainName);
			return SettableStage.immediateStage(ipsFromCache);
		} else {
			DnsException exception = result.getException();
			if (logger.isDebugEnabled()) logger.debug("Error cache hit for host: {}", domainName);
			return SettableStage.immediateFailedStage(exception);
=======
			if (inspector != null) inspector.onCacheHit(domainName, ipsFromCache);
			callback.setResult(ipsFromCache);
			if (logger.isDebugEnabled())
				logger.debug("Cache hit for host: {}", domainName);
		} else {
			DnsException exception = result.getException();
			if (inspector != null) inspector.onCacheHitError(domainName, exception);
			callback.setException(exception);
			if (logger.isDebugEnabled())
				logger.debug("Error cache hit for host: {}", domainName);
>>>>>>> 222b78e9
		}
	}

	private DnsCacheEntryFreshness getResultFreshness(CachedDnsLookupResult result) {
		long softExpirationSecond = result.getExpirationSecond();
		long hardExpirationSecond = getHardExpirationSecond(softExpirationSecond);
		long currentSecond = getCurrentSecond();

		if (currentSecond >= hardExpirationSecond)
			return DnsCacheEntryFreshness.HARD_TTL_EXPIRED;
		else if (currentSecond >= softExpirationSecond)
			return DnsCacheEntryFreshness.SOFT_TTL_EXPIRED;
		else
			return DnsCacheEntryFreshness.FRESH;
	}

	/**
	 * Adds DnsQueryResult to this cache
	 *
	 * @param result result to add
	 */
	public void add(DnsQueryResult result) {
		if (result.getMinTtl() == 0)
			return;
		long expirationSecond;
		if (result.getMinTtl() > maxTtlSeconds)
			expirationSecond = maxTtlSeconds + getCurrentSecond();
		else
			expirationSecond = result.getMinTtl() + getCurrentSecond();
		String domainName = result.getDomainName();
		cache.put(domainName, CachedDnsLookupResult.fromQueryWithExpiration(result, expirationSecond));
		setExpiration(expirations, expirationSecond + hardExpirationDeltaSeconds, domainName);
		if (logger.isDebugEnabled())
			logger.debug("Add result to cache for host: {}", domainName);
	}

	/**
	 * Adds DnsException to this cache
	 *
	 * @param exception exception to add
	 */
	public void add(DnsException exception) {
		long expirationSecond = errorCacheExpirationSeconds + getCurrentSecond();
		if (exception.getErrorCode() == DnsMessage.ResponseErrorCode.TIMED_OUT) {
			expirationSecond = timedOutExceptionTtlSeconds + getCurrentSecond();
		}
		String domainName = exception.getDomainName();
		cache.put(domainName, CachedDnsLookupResult.fromExceptionWithExpiration(exception, expirationSecond));
		setExpiration(expirations, expirationSecond + hardExpirationDeltaSeconds, domainName);
		if (logger.isDebugEnabled())
			logger.debug("Add exception to cache for host: {}", domainName);
	}

	public void performCleanup() {
		long callSecond = getCurrentSecond();

		if (callSecond > lastCleanupSecond) {
			clear(callSecond, lastCleanupSecond);
			lastCleanupSecond = callSecond;
		}
	}

	private void clear(long callSecond, long lastCleanupSecond) {
		for (long i = lastCleanupSecond; i <= callSecond; ++i) {
			Collection<String> domainNames = expirations.remove(i);

			if (domainNames != null) {
				for (String domainName : domainNames) {
					CachedDnsLookupResult cachedResult = cache.get(domainName);
					if (cachedResult != null && getResultFreshness(cachedResult) == DnsCacheEntryFreshness.HARD_TTL_EXPIRED) {
						if (inspector != null) inspector.onDomainExpired(domainName);
						cache.remove(domainName);
					}
				}
			}
		}
	}

	public long getMaxTtlSeconds() {
		return maxTtlSeconds;
	}

	public void setMaxTtlSeconds(long maxTtlSeconds) {
		this.maxTtlSeconds = maxTtlSeconds;
	}

	public long getTimedOutExceptionTtlSeconds() {
		return timedOutExceptionTtlSeconds;
	}

	public void clear() {
		cache.clear();
		expirations.clear();
	}

	private long getCurrentSecond() {
		return timeProvider.currentTimeMillis() / 1000;
	}

	private long getHardExpirationSecond(long softExpirationSecond) {
		return softExpirationSecond + hardExpirationDeltaSeconds;
	}

	public int getNumberOfCachedDomainNames() {
		return cache.size();
	}

	public int getNumberOfCachedExceptions() {
		int exceptions = 0;

		for (CachedDnsLookupResult cachedResult : cache.values()) {
			if (!cachedResult.isSuccessful())
				++exceptions;
		}

		return exceptions;
	}

	public String[] getSuccessfullyResolvedDomainNames() {
		List<String> domainNames = new ArrayList<>();

		for (Map.Entry<String, CachedDnsLookupResult> entry : cache.entrySet()) {
			if (entry.getValue().isSuccessful()) {
				domainNames.add(entry.getKey());
			}
		}

		return domainNames.toArray(new String[domainNames.size()]);
	}

	public String[] getDomainNamesOfFailedRequests() {
		List<String> domainNames = new ArrayList<>();

		for (Map.Entry<String, CachedDnsLookupResult> entry : cache.entrySet()) {
			if (!entry.getValue().isSuccessful()) {
				domainNames.add(entry.getKey());
			}
		}

		return domainNames.toArray(new String[domainNames.size()]);
	}

	public String[] getAllCacheEntriesWithHeaderLine() {
		List<String> cacheEntries = new ArrayList<>();
		StringBuilder sb = new StringBuilder();

		if (!cache.isEmpty())
			cacheEntries.add("domainName;ips;secondsToSoftExpiration;secondsToHardExpiration;status");

		for (Map.Entry<String, CachedDnsLookupResult> detailedCacheEntry : cache.entrySet()) {
			String domainName = detailedCacheEntry.getKey();
			CachedDnsLookupResult dnsLookupResult = detailedCacheEntry.getValue();
			InetAddress[] ips = dnsLookupResult.getIps();
			long softExpirationSecond = dnsLookupResult.getExpirationSecond();
			long hardExpirationSecond = getHardExpirationSecond(softExpirationSecond);
			long currentSecond = getCurrentSecond();
			long secondsToSoftExpiration = softExpirationSecond - currentSecond;
			long secondsToHardExpiration = hardExpirationSecond - currentSecond;
			sb.append(domainName);
			sb.append(";");
			sb.append(Arrays.toString(ips));
			sb.append(";");
			sb.append(secondsToSoftExpiration <= 0 ? "expired" : secondsToSoftExpiration);
			sb.append(";");
			sb.append(secondsToHardExpiration <= 0 ? "expired" : secondsToHardExpiration);
			sb.append(";");
			sb.append(dnsLookupResult.getErrorCode());
			cacheEntries.add(sb.toString());
			sb.setLength(0);
		}

		return cacheEntries.toArray(new String[cacheEntries.size()]);
	}

	private void setExpiration(Map<Long, Set<String>> expirations, long time, String domain) {
		Set<String> sameTime = expirations.get(time);
		if (sameTime == null) {
			sameTime = new HashSet<>();
			expirations.put(time, sameTime);
		}
		sameTime.add(domain);
	}

<<<<<<< HEAD
	public static class DnsCacheResultStage<T> {
		private final CompletionStage<T> stage;
		private final DnsCacheQueryResult dnsCacheResult;

		public DnsCacheResultStage(CompletionStage<T> stage, DnsCacheQueryResult dnsCacheResult) {
			this.stage = stage;
			this.dnsCacheResult = dnsCacheResult;
		}

		public CompletionStage<T> getStage() {
			return stage;
		}

		public DnsCacheQueryResult getDnsCacheResult() {
			return dnsCacheResult;
		}

		public boolean isStageEnable() {
			return stage != null;
		}
=======
	void setInspector(AsyncDnsClient.Inspector inspector) {
		this.inspector = inspector;
>>>>>>> 222b78e9
	}
}<|MERGE_RESOLUTION|>--- conflicted
+++ resolved
@@ -152,25 +152,14 @@
 	private CompletionStage<InetAddress[]> returnResultThroughStage(String domainName, CachedDnsLookupResult result) {
 		if (result.isSuccessful()) {
 			InetAddress[] ipsFromCache = result.getIps();
-<<<<<<< HEAD
 			if (logger.isDebugEnabled()) logger.debug("Cache hit for host: {}", domainName);
+			if (inspector != null) inspector.onCacheHit(domainName, ipsFromCache);
 			return SettableStage.immediateStage(ipsFromCache);
 		} else {
 			DnsException exception = result.getException();
 			if (logger.isDebugEnabled()) logger.debug("Error cache hit for host: {}", domainName);
+			if (inspector != null) inspector.onCacheHitError(domainName, exception);
 			return SettableStage.immediateFailedStage(exception);
-=======
-			if (inspector != null) inspector.onCacheHit(domainName, ipsFromCache);
-			callback.setResult(ipsFromCache);
-			if (logger.isDebugEnabled())
-				logger.debug("Cache hit for host: {}", domainName);
-		} else {
-			DnsException exception = result.getException();
-			if (inspector != null) inspector.onCacheHitError(domainName, exception);
-			callback.setException(exception);
-			if (logger.isDebugEnabled())
-				logger.debug("Error cache hit for host: {}", domainName);
->>>>>>> 222b78e9
 		}
 	}
 
@@ -354,7 +343,10 @@
 		sameTime.add(domain);
 	}
 
-<<<<<<< HEAD
+	void setInspector(AsyncDnsClient.Inspector inspector) {
+		this.inspector = inspector;
+	}
+
 	public static class DnsCacheResultStage<T> {
 		private final CompletionStage<T> stage;
 		private final DnsCacheQueryResult dnsCacheResult;
@@ -375,9 +367,5 @@
 		public boolean isStageEnable() {
 			return stage != null;
 		}
-=======
-	void setInspector(AsyncDnsClient.Inspector inspector) {
-		this.inspector = inspector;
->>>>>>> 222b78e9
 	}
 }
--- conflicted
+++ resolved
@@ -84,52 +84,21 @@
 				if (throwable instanceof AsyncTimeoutException) {
 					throwable = new DnsException(domainName, ResponseErrorCode.TIMED_OUT);
 				}
+				if (inspector != null) {
+					if (throwable != null) inspector.onDnsQueryResult(domainName, dnsQueryResult);
+					else inspector.onDnsQueryError(domainName, AsyncCallbacks.throwableToException(throwable));
+				}
 				AsyncCallbacks.forwardTo(stage, dnsQueryResult, throwable);
 			}
 		});
 
-<<<<<<< HEAD
-=======
-			@Override
-			protected void onResult(DnsQueryResult result) {
-				if (!timeouter.isCancelled() && !timeouter.isComplete()) {
-					timeouter.cancel();
-					if (inspector != null) inspector.onDnsQueryResult(domainName, result);
-					callback.setResult(result);
-				}
-			}
-
-			@Override
-			protected void onException(Exception e) {
-				if (!timeouter.isCancelled() && !timeouter.isComplete()) {
-					if (e instanceof AsyncTimeoutException) {
-						e = new DnsException(domainName, ResponseErrorCode.TIMED_OUT);
-					}
-					timeouter.cancel();
-					if (inspector != null) inspector.onDnsQueryError(domainName, e);
-					callback.setException(e);
-				}
-			}
-		};
-
-		Set<ResultCallback<DnsQueryResult>> callbacks = resultHandlers.get(domainName);
-		if (callbacks == null) {
-			callbacks = new HashSet<>();
-			resultHandlers.put(domainName, callbacks);
-		}
-		callbacks.add(callbackWithTimeout);
->>>>>>> 222b78e9
 		ByteBuf query = DnsMessage.newQuery(domainName, ipv6);
 		if (inspector != null) inspector.onDnsQuery(domainName, query);
 		UdpPacket queryPacket = UdpPacket.of(query, dnsServerAddress);
 		socket.send(queryPacket);
 
-<<<<<<< HEAD
-		socket.read();
+		socket.receive();
 		return stage;
-=======
-		socket.receive();
->>>>>>> 222b78e9
 	}
 
 	public void close() {

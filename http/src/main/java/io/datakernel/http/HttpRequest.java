/*
 * Copyright (C) 2015 SoftIndex LLC.
 *
 * Licensed under the Apache License, Version 2.0 (the "License");
 * you may not use this file except in compliance with the License.
 * You may obtain a copy of the License at
 *
 * http://www.apache.org/licenses/LICENSE-2.0
 *
 * Unless required by applicable law or agreed to in writing, software
 * distributed under the License is distributed on an "AS IS" BASIS,
 * WITHOUT WARRANTIES OR CONDITIONS OF ANY KIND, either express or implied.
 * See the License for the specific language governing permissions and
 * limitations under the License.
 */

package io.datakernel.http;

import io.datakernel.bytebuf.ByteBuf;
import io.datakernel.bytebuf.ByteBufPool;
import io.datakernel.exception.ParseException;

import java.net.InetAddress;
import java.nio.charset.Charset;
import java.util.*;

import static io.datakernel.bytebuf.ByteBufStrings.*;
import static io.datakernel.http.GzipProcessorUtils.toGzip;
import static io.datakernel.http.HttpHeaders.*;
import static io.datakernel.http.HttpMethod.GET;
import static io.datakernel.http.HttpMethod.POST;

/**
 * Represents the HTTP request which {@link AsyncHttpClient} sends to
 * {@link AsyncHttpServer}. It must have only one owner in each  part of time.
 * After creating an {@link HttpResponse} in a server, it will be recycled and
 * can not be used later.
 * <p>
 * {@code HttpRequest} class provides methods which can be used intuitively for
 * creating and configuring an HTTP request.
 */
public final class HttpRequest extends HttpMessage {
	private final HttpMethod method;
	private HttpUrl url;
	private InetAddress remoteAddress;

	private Map<String, String> bodyParameters;
<<<<<<< HEAD
	private Map<String, String> pathParameters;

	private boolean gzip = false;
=======
	private int pos;
>>>>>>> 2c567fa5

	// region builders
	private HttpRequest(HttpMethod method) {
		this.method = method;
	}

	public static HttpRequest of(HttpMethod method, String url) throws IllegalArgumentException {
		assert method != null;
		HttpRequest request = new HttpRequest(method);
		request.setUrl(url);
		return request;
	}

	static HttpRequest of(HttpMethod method, HttpUrl url) {
		assert method != null;
		HttpRequest request = new HttpRequest(method);
		request.url = url;
		return request;
	}

	public static HttpRequest get(String url) {
		return HttpRequest.of(GET, url);
	}

	public static HttpRequest post(String url) {
		return HttpRequest.of(POST, url);
	}

	// common builder methods
	public HttpRequest withUrl(String url) throws IllegalArgumentException {
		setUrl(url);
		return this;
	}

	public HttpRequest withRemoteAddress(InetAddress inetAddress) {
		setRemoteAddress(inetAddress);
		return this;
	}

	public HttpRequest withHeader(HttpHeader header, ByteBuf value) {
		addHeader(header, value);
		return this;
	}

	public HttpRequest withHeader(HttpHeader header, byte[] value) {
		addHeader(header, value);
		return this;
	}

	public HttpRequest withHeader(HttpHeader header, String value) {
		addHeader(header, value);
		return this;
	}

	public HttpRequest withBody(byte[] array) {
		setBody(array);
		return this;
	}

	public HttpRequest withBody(ByteBuf body) {
		setBody(body);
		return this;
	}

	// specific builder methods
	public HttpRequest withAccept(List<AcceptMediaType> value) {
		setAccept(value);
		return this;
	}

	public HttpRequest withAccept(AcceptMediaType... value) {
		setAccept(value);
		return this;
	}

	public HttpRequest withAcceptCharsets(List<AcceptCharset> values) {
		setAcceptCharsets(values);
		return this;
	}

	public HttpRequest withAcceptCharsets(AcceptCharset... values) {
		setAcceptCharsets(values);
		return this;
	}

	public HttpRequest withCookies(List<HttpCookie> cookies) {
		addCookies(cookies);
		return this;
	}

	public HttpRequest withCookies(HttpCookie... cookie) {
		addCookies(cookie);
		return this;
	}

	public HttpRequest withCookie(HttpCookie cookie) {
		addCookie(cookie);
		return this;
	}

	public HttpRequest withContentType(ContentType contentType) {
		setContentType(contentType);
		return this;
	}

	public HttpRequest withContentType(MediaType mime) {
		setContentType(mime);
		return this;
	}

	public HttpRequest withContentType(MediaType mime, Charset charset) {
		setContentType(mime, charset);
		return this;
	}

	public HttpRequest withContentType(MediaType mime, String charset) {
		return withContentType(mime, Charset.forName(charset));
	}

	public HttpRequest withDate(Date date) {
		setDate(date);
		return this;
	}

	public HttpRequest withIfModifiedSince(Date date) {
		setIfModifiedSince(date);
		return this;
	}

	public HttpRequest withIfUnModifiedSince(Date date) {
		setIfUnModifiedSince(date);
		return this;
	}

<<<<<<< HEAD
	public HttpRequest withGzipCompression() {
		setGzipCompression(true);
=======
	public HttpRequest withUrl(String url) {
		setUrl(url);
		return this;
	}

	public HttpRequest withRemoteAddress(InetAddress inetAddress) {
		setRemoteAddress(inetAddress);
		return this;
	}

	public HttpRequest withBodyGzipCompression() {
		super.setBodyGzipCompression();
		return this;
	}

	public HttpRequest withAcceptEncodingGzip() {
		setHeader(HttpHeaders.ofString(ACCEPT_ENCODING, "gzip"));
>>>>>>> 2c567fa5
		return this;
	}
	// endregion

	// region setters
	public void setUrl(String url) throws IllegalArgumentException {
		assert !recycled;
		this.url = HttpUrl.of(url);
		if (!this.url.isRelativePath()) {
			setHeader(HttpHeaders.ofString(HttpHeaders.HOST, this.url.getHostAndPort()));
		}
	}

	public void setRemoteAddress(InetAddress inetAddress) {
		assert !recycled;
		this.remoteAddress = inetAddress;
	}

	public void setAccept(List<AcceptMediaType> value) {
		addHeader(ofAcceptContentTypes(HttpHeaders.ACCEPT, value));
	}

	public void setAccept(AcceptMediaType... value) {
		setAccept(Arrays.asList(value));
	}

	public void setAcceptCharsets(List<AcceptCharset> values) {
		addHeader(ofCharsets(HttpHeaders.ACCEPT_CHARSET, values));
	}

	public void setAcceptCharsets(AcceptCharset... values) {
		setAcceptCharsets(Arrays.asList(values));
	}

	public void addCookies(List<HttpCookie> cookies) {
		addHeader(ofCookies(COOKIE, cookies));
	}

	public void addCookies(HttpCookie... cookie) {
		addCookies(Arrays.asList(cookie));
	}

	public void addCookie(HttpCookie cookie) {
		addCookies(Collections.singletonList(cookie));
	}

	public void setContentType(ContentType contentType) {
		setHeader(ofContentType(HttpHeaders.CONTENT_TYPE, contentType));
	}

	public void setContentType(MediaType mime) {
		setContentType(ContentType.of(mime));
	}

	public void setContentType(MediaType mime, Charset charset) {
		setContentType(ContentType.of(mime, charset));
	}

	public void setDate(Date date) {
		setHeader(ofDate(HttpHeaders.DATE, date));
	}

	public void setIfModifiedSince(Date date) {
		setHeader(ofDate(IF_MODIFIED_SINCE, date));
	}

	public void setIfUnModifiedSince(Date date) {
		setHeader(ofDate(IF_UNMODIFIED_SINCE, date));
	}

	public void setGzipCompression() {
		setHeader(HttpHeaders.ofString(CONTENT_ENCODING, "gzip"));
		gzip = true;
	}
	// endregion

	// region getters
	public HttpMethod getMethod() {
		assert !recycled;
		return method;
	}

	public InetAddress getRemoteAddress() {
		assert !recycled;
		return remoteAddress;
	}

	public String getFullUrl() {
		if (!url.isRelativePath()) {
			return url.toString();
		}
		String host = getHost();
		if (host == null) {
			return null;
		}
		return "http://" + host + url.getPathAndQuery();
	}

	public boolean isHttps() {
		return url.isHttps();
	}

	HttpUrl getUrl() {
		assert !recycled;
		return url;
	}

<<<<<<< HEAD
	public String getHostAndPort() {
		return url.getHostAndPort();
	}

	public String getHost() {
		String host = getHeader(HttpHeaders.HOST);
		if ((host == null) || host.isEmpty())
			return null;
		return host;
	}

	public String getPath() {
		assert !recycled;
		return url.getPath();
	}

	public String getPathAndQuery() {
		assert !recycled;
		return url.getPathAndQuery();
	}

	public String getQuery() {
		return url.getQuery();
	}

	public String getFragment() {
		return url.getFragment();
	}

	public String getQueryParameter(String key) {
		assert !recycled;
		return url.getQueryParameter(key);
	}

	public List<String> getQueryParameters(String key) {
		assert !recycled;
		return url.getQueryParameters(key);
	}

	public Iterable<QueryParameter> getQueryParametersIterable() {
		assert !recycled;
		return url.getQueryParametersIterable();
	}

	public Map<String, String> getQueryParameters() {
		assert !recycled;
		return url.getQueryParameters();
	}

	public String getPostParameter(String key) {
		assert !recycled;
		parseBodyParams();
		return bodyParameters.get(key);
	}

	public Map<String, String> getPostParameters() {
		assert !recycled;
		parseBodyParams();
		return bodyParameters;
	}

	public String getPathParameter(String key) {
		assert !recycled;
		return pathParameters == null ? null : pathParameters.get(key);
	}

	public Map<String, String> getPathParameters() {
		assert !recycled;
		return pathParameters == null ? Collections.<String, String>emptyMap() : pathParameters;
=======
	public void setAcceptEncodingGzip() {
		setHeader(HttpHeaders.ofString(ACCEPT_ENCODING, "gzip"));
>>>>>>> 2c567fa5
	}

	public List<AcceptMediaType> getAccept() {
		assert !recycled;
		List<AcceptMediaType> list = new ArrayList<>();
		List<Value> headers = getHeaderValues(ACCEPT);
		for (Value header : headers) {
			ValueOfBytes value = (ValueOfBytes) header;
			try {
				AcceptMediaType.parse(value.array, value.offset, value.size, list);
			} catch (ParseException e) {
				return Collections.emptyList();
			}
		}
		return list;
	}

	public List<AcceptCharset> getAcceptCharsets() {
		assert !recycled;
		List<AcceptCharset> charsets = new ArrayList<>();
		List<Value> headers = getHeaderValues(ACCEPT_CHARSET);
		for (Value header : headers) {
			ValueOfBytes value = (ValueOfBytes) header;
			try {
				AcceptCharset.parse(value.array, value.offset, value.size, charsets);
			} catch (ParseException e) {
				return Collections.emptyList();
			}
		}
		return charsets;
	}

	public Date getIfModifiedSince() {
		assert !recycled;
		ValueOfBytes header = (ValueOfBytes) getHeaderValue(IF_MODIFIED_SINCE);
		if (header != null) {
			try {
				return new Date(HttpDate.parse(header.array, header.offset));
			} catch (ParseException e) {
				return null;
			}
		}
		return null;
	}

	public Date getIfUnModifiedSince() {
		assert !recycled;
		ValueOfBytes header = (ValueOfBytes) getHeaderValue(IF_UNMODIFIED_SINCE);
		if (header != null)
			try {
				return new Date(HttpDate.parse(header.array, header.offset));
			} catch (ParseException e) {
				return null;
			}
		return null;
	}
<<<<<<< HEAD
=======

	public boolean isAcceptEncodingGzip() {
		String acceptEncoding = this.getHeader(HttpHeaders.ACCEPT_ENCODING);
		return acceptEncoding != null && acceptEncoding.contains("gzip");
	}
	// endregion
>>>>>>> 2c567fa5

	@Override
	public List<HttpCookie> getCookies() {
		assert !recycled;
		List<HttpCookie> cookie = new ArrayList<>();
		List<Value> headers = getHeaderValues(COOKIE);
		for (Value header : headers) {
			ValueOfBytes value = (ValueOfBytes) header;
			try {
				HttpCookie.parseSimple(value.array, value.offset, value.offset + value.size, cookie);
			} catch (ParseException e) {
				return new ArrayList<>();
			}
		}
		return cookie;
	}
	// endregion

	// region internal
	private void parseBodyParams() {
		if (bodyParameters != null)
			return;
		if (method == POST
				&& getContentType() != null
				&& getContentType().getMediaType() == MediaTypes.X_WWW_FORM_URLENCODED
				&& body.readPosition() != body.writePosition()) {
			bodyParameters = HttpUtils.parseQueryParameters(decodeAscii(getBody()));
		} else {
			bodyParameters = Collections.emptyMap();
		}
	}

	int getPos() {
		return url.pos;
	}

	void setPos(int pos) {
		url.pos = (short) pos;
	}

	String getPartialPath() {
		assert !recycled;
		return url.getPartialPath();
	}

	String pollUrlPart() {
		assert !recycled;
		return url.pollUrlPart();
	}

	void removePathParameter(String key) {
		pathParameters.remove(key);
	}

	void putPathParameter(String key, String value) {
		if (pathParameters == null) {
			pathParameters = new HashMap<>();
		}
		pathParameters.put(key, value);
	}

	private final static int LONGEST_HTTP_METHOD_SIZE = 12;
	private static final byte[] HTTP_1_1 = encodeAscii(" HTTP/1.1");
	private static final int HTTP_1_1_SIZE = HTTP_1_1.length;
	private static final byte[] GZIP_BYTES = encodeAscii("gzip");

	@Override
	public ByteBuf toByteBuf() {
		assert !recycled;
		if (body != null || method != GET) {
			if (useGzip && body != null && body.readRemaining() > 0) {
				body = toGzip(body);
				setHeader(asBytes(CONTENT_ENCODING, GZIP_BYTES));
			}
			setHeader(HttpHeaders.ofDecimal(HttpHeaders.CONTENT_LENGTH, body == null ? 0 : body.readRemaining()));
		}
		int estimatedSize = estimateSize(LONGEST_HTTP_METHOD_SIZE
				+ 1 // SPACE
				+ url.getPathAndQueryLength())
				+ HTTP_1_1_SIZE;
		ByteBuf buf = ByteBufPool.allocate(estimatedSize);

		method.write(buf);
		buf.put(SP);
		url.writePathAndQuery(buf);
		buf.put(HTTP_1_1);

		writeHeaders(buf);

		writeBody(buf);

		return buf;
	}

	@Override
	public String toString() {
		return getFullUrl();
	}
	// endregion
}<|MERGE_RESOLUTION|>--- conflicted
+++ resolved
@@ -45,13 +45,9 @@
 	private InetAddress remoteAddress;
 
 	private Map<String, String> bodyParameters;
-<<<<<<< HEAD
 	private Map<String, String> pathParameters;
 
 	private boolean gzip = false;
-=======
-	private int pos;
->>>>>>> 2c567fa5
 
 	// region builders
 	private HttpRequest(HttpMethod method) {
@@ -186,20 +182,6 @@
 		return this;
 	}
 
-<<<<<<< HEAD
-	public HttpRequest withGzipCompression() {
-		setGzipCompression(true);
-=======
-	public HttpRequest withUrl(String url) {
-		setUrl(url);
-		return this;
-	}
-
-	public HttpRequest withRemoteAddress(InetAddress inetAddress) {
-		setRemoteAddress(inetAddress);
-		return this;
-	}
-
 	public HttpRequest withBodyGzipCompression() {
 		super.setBodyGzipCompression();
 		return this;
@@ -207,7 +189,6 @@
 
 	public HttpRequest withAcceptEncodingGzip() {
 		setHeader(HttpHeaders.ofString(ACCEPT_ENCODING, "gzip"));
->>>>>>> 2c567fa5
 		return this;
 	}
 	// endregion
@@ -278,9 +259,8 @@
 		setHeader(ofDate(IF_UNMODIFIED_SINCE, date));
 	}
 
-	public void setGzipCompression() {
-		setHeader(HttpHeaders.ofString(CONTENT_ENCODING, "gzip"));
-		gzip = true;
+	public void setAcceptEncodingGzip() {
+		setHeader(HttpHeaders.ofString(ACCEPT_ENCODING, "gzip"));
 	}
 	// endregion
 
@@ -315,7 +295,6 @@
 		return url;
 	}
 
-<<<<<<< HEAD
 	public String getHostAndPort() {
 		return url.getHostAndPort();
 	}
@@ -385,10 +364,6 @@
 	public Map<String, String> getPathParameters() {
 		assert !recycled;
 		return pathParameters == null ? Collections.<String, String>emptyMap() : pathParameters;
-=======
-	public void setAcceptEncodingGzip() {
-		setHeader(HttpHeaders.ofString(ACCEPT_ENCODING, "gzip"));
->>>>>>> 2c567fa5
 	}
 
 	public List<AcceptMediaType> getAccept() {
@@ -445,15 +420,6 @@
 			}
 		return null;
 	}
-<<<<<<< HEAD
-=======
-
-	public boolean isAcceptEncodingGzip() {
-		String acceptEncoding = this.getHeader(HttpHeaders.ACCEPT_ENCODING);
-		return acceptEncoding != null && acceptEncoding.contains("gzip");
-	}
-	// endregion
->>>>>>> 2c567fa5
 
 	@Override
 	public List<HttpCookie> getCookies() {
@@ -469,6 +435,11 @@
 			}
 		}
 		return cookie;
+	}
+
+	public boolean isAcceptEncodingGzip() {
+		String acceptEncoding = this.getHeader(HttpHeaders.ACCEPT_ENCODING);
+		return acceptEncoding != null && acceptEncoding.contains("gzip");
 	}
 	// endregion
 

--- conflicted
+++ resolved
@@ -391,12 +391,7 @@
 		});
 	}
 
-<<<<<<< HEAD
 	private CompletionStage<HttpResponse> doSend(final HttpRequest request, final InetAddress[] inetAddresses) {
-=======
-	private void doSend(final HttpRequest request, final InetAddress[] inetAddresses,
-						final ResultCallback<HttpResponse> callback) {
->>>>>>> 222b78e9
 		final InetAddress inetAddress = inetAddresses[((inetAddressIdx++) & Integer.MAX_VALUE) % inetAddresses.length];
 		final InetSocketAddress address = new InetSocketAddress(inetAddress, request.getUrl().getPort());
 

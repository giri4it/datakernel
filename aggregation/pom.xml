--- conflicted
+++ resolved
@@ -17,7 +17,6 @@
 		Log-structured merge-tree table with fields representing aggregate functions, designed for OLAP workload.
 	</description>
 
-<<<<<<< HEAD
 	<dependencies>
 		<dependency>
 			<groupId>io.datakernel</groupId>
@@ -40,10 +39,6 @@
 			<version>${project.version}</version>
 		</dependency>
 		<dependency>
-			<groupId>com.carrotsearch</groupId>
-			<artifactId>hppc</artifactId>
-		</dependency>
-		<dependency>
 			<groupId>net.jpountz.lz4</groupId>
 			<artifactId>lz4</artifactId>
 		</dependency>
@@ -55,13 +50,9 @@
 			<scope>test</scope>
 		</dependency>
 		<dependency>
-			<groupId>com.zaxxer</groupId>
-			<artifactId>HikariCP</artifactId>
-			<scope>test</scope>
-		</dependency>
-		<dependency>
 			<groupId>mysql</groupId>
-			<artifactId>mysql-connector-java</artifactId>
+			<artifactId>mysql-connector-java</artifactId><version>5.1.36</version>
+			<optional>true</optional>
 			<scope>test</scope>
 		</dependency>
 	</dependencies>
@@ -89,65 +80,4 @@
 			</build>
 		</profile>
 	</profiles>
-=======
-    <dependencies>
-        <dependency>
-            <groupId>io.datakernel</groupId>
-            <artifactId>datakernel-codegen</artifactId>
-            <version>${project.version}</version>
-        </dependency>
-        <dependency>
-            <groupId>io.datakernel</groupId>
-            <artifactId>datakernel-remotefs</artifactId>
-            <version>${project.version}</version>
-        </dependency>
-        <dependency>
-            <groupId>io.datakernel</groupId>
-            <artifactId>datakernel-ot</artifactId>
-            <version>${project.version}</version>
-        </dependency>
-        <dependency>
-            <groupId>net.jpountz.lz4</groupId>
-            <artifactId>lz4</artifactId>
-        </dependency>
-
-        <dependency>
-            <groupId>io.datakernel</groupId>
-            <artifactId>datakernel-test</artifactId>
-            <version>${project.version}</version>
-            <scope>test</scope>
-        </dependency>
-        <dependency>
-            <groupId>mysql</groupId>
-            <artifactId>mysql-connector-java</artifactId>
-			<version>5.1.36</version>
-			<optional>true</optional>
-            <scope>test</scope>
-        </dependency>
-    </dependencies>
-    <profiles>
-        <profile>
-            <id>excludeSqlTest</id>
-            <activation>
-                <property>
-                    <name>!excludeSqlTest</name>
-                </property>
-            </activation>
-            <build>
-                <plugins>
-                    <plugin>
-                        <groupId>org.apache.maven.plugins</groupId>
-                        <artifactId>maven-surefire-plugin</artifactId>
-                        <version>2.19.1</version>
-                        <configuration>
-                            <excludes>
-                                <exclude>**/IdGeneratorSqlTest.java</exclude>
-                            </excludes>
-                        </configuration>
-                    </plugin>
-                </plugins>
-            </build>
-        </profile>
-    </profiles>
->>>>>>> 143932f4
 </project>
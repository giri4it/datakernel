/*
 * Copyright (C) 2015 SoftIndex LLC.
 *
 * Licensed under the Apache License, Version 2.0 (the "License");
 * you may not use this file except in compliance with the License.
 * You may obtain a copy of the License at
 *
 * http://www.apache.org/licenses/LICENSE-2.0
 *
 * Unless required by applicable law or agreed to in writing, software
 * distributed under the License is distributed on an "AS IS" BASIS,
 * WITHOUT WARRANTIES OR CONDITIONS OF ANY KIND, either express or implied.
 * See the License for the specific language governing permissions and
 * limitations under the License.
 */

package io.datakernel.logfs.ot;

import io.datakernel.async.Stages;
import io.datakernel.async.StagesAccumulator;
import io.datakernel.eventloop.Eventloop;
import io.datakernel.eventloop.EventloopService;
import io.datakernel.logfs.LogFile;
import io.datakernel.logfs.LogManager;
import io.datakernel.logfs.LogPosition;
import io.datakernel.logfs.ot.LogDiff.LogPositionDiff;
import io.datakernel.ot.OTStateManager;
import io.datakernel.stream.StreamConsumerWithResult;
import io.datakernel.stream.StreamProducerWithResult;
import io.datakernel.stream.StreamProducers;
import io.datakernel.stream.processor.StreamUnion;
import org.slf4j.Logger;
import org.slf4j.LoggerFactory;

import java.util.HashMap;
import java.util.List;
import java.util.Map;
import java.util.concurrent.CompletionStage;

/**
 * Processes logs. Creates new aggregation chunks and persists them using logic defined in supplied {@code AggregatorSplitter}.
 */
public final class LogOTProcessor<K, T, D> implements EventloopService {
	private final Logger logger = LoggerFactory.getLogger(this.getClass());

	private final Eventloop eventloop;
	private final LogManager<T> logManager;
	private final LogDataConsumer<T, D> logStreamConsumer;

	private final String log;
	private final List<String> partitions;

	private final OTStateManager<K, LogDiff<D>> stateManager;
	private final LogOTState<D> state;

	private LogOTProcessor(Eventloop eventloop, LogManager<T> logManager, LogDataConsumer<T, D> logStreamConsumer, String log, List<String> partitions,
	                       OTStateManager<K, LogDiff<D>> stateManager, LogOTState<D> state) {
		this.eventloop = eventloop;
		this.logManager = logManager;
		this.logStreamConsumer = logStreamConsumer;
		this.log = log;
		this.partitions = partitions;
		this.stateManager = stateManager;
		this.state = state;
	}

	public static <K, T, D> LogOTProcessor<K, T, D> create(Eventloop eventloop, LogManager<T> logManager, LogDataConsumer<T, D> logStreamConsumer, String log, List<String> partitions,
	                                                       OTStateManager<K, LogDiff<D>> stateManager) {
		return new LogOTProcessor<>(eventloop, logManager, logStreamConsumer, log, partitions, stateManager,
				(LogOTState<D>) stateManager.getState());
	}

	@Override
	public Eventloop getEventloop() {
		return eventloop;
	}

	@Override
	public CompletionStage<Void> start() {
		return Stages.of(null);
	}

	@Override
	public CompletionStage<Void> stop() {
		return Stages.of(null);
	}

	public CompletionStage<Void> rebase() {
		return stateManager.pull();
	}

	@SuppressWarnings("unchecked")
	public CompletionStage<Void> processLog() {
		return stateManager.pull().thenCompose($ -> {
			logger.trace("processLog_gotPositions called. Positions: {}", state.positions);

			StreamProducerWithResult<T, Map<String, LogPositionDiff>> producer = getProducer();
			StreamConsumerWithResult<T, List<D>> consumer = logStreamConsumer.consume();
			producer.streamTo(consumer);

			return Stages.pair(producer.getResult(), consumer.getResult())
					.thenApply(pair -> LogDiff.of(pair.getLeft(), pair.getRight()))
					.thenCompose(logDiff -> {
						logger.info("Log '{}' processing complete. Positions: {}", log, logDiff.positions);
						stateManager.add(logDiff);
<<<<<<< HEAD
						return stateManager.pull().thenCompose($_ -> stateManager.commitAndPush());
=======
						return stateManager.pull().thenCompose($2 -> stateManager.commitAndPush().thenApply(k -> null));
>>>>>>> 06924c13
					});
		});
	}

	private StreamProducerWithResult<T, Map<String, LogPositionDiff>> getProducer() {
		StagesAccumulator<Map<String, LogPositionDiff>> result = StagesAccumulator.create(new HashMap<>());
		StreamUnion<T> streamUnion = StreamUnion.create(eventloop);
		for (String partition : this.partitions) {
			String logName = logName(partition);
			LogPosition logPosition = state.positions.get(logName);
			if (logPosition == null) {
				logPosition = LogPosition.create(new LogFile("", 0), 0L);
			}
			logger.info("Starting reading '{}' from position {}", logName, logPosition);

			LogPosition logPositionFrom = logPosition;
			StreamProducerWithResult<T, LogPosition> producer = logManager.producerStream(partition, logPosition.getLogFile(), logPosition.getPosition(), null);
			producer.streamTo(streamUnion.newInput());
			result.addStage(producer.getResult(), (accumulator, logPositionTo) -> {
				if (!logPositionTo.equals(logPositionFrom)) {
					accumulator.put(logName, new LogPositionDiff(logPositionFrom, logPositionTo));
				}
			});
		}
		return StreamProducers.withResult(streamUnion.getOutput(), result.get());
	}

	private String logName(String partition) {
		return log != null && !log.isEmpty() ? log + "." + partition : partition;
	}

}<|MERGE_RESOLUTION|>--- conflicted
+++ resolved
@@ -103,11 +103,7 @@
 					.thenCompose(logDiff -> {
 						logger.info("Log '{}' processing complete. Positions: {}", log, logDiff.positions);
 						stateManager.add(logDiff);
-<<<<<<< HEAD
-						return stateManager.pull().thenCompose($_ -> stateManager.commitAndPush());
-=======
-						return stateManager.pull().thenCompose($2 -> stateManager.commitAndPush().thenApply(k -> null));
->>>>>>> 06924c13
+						return stateManager.pull().thenCompose($_ -> stateManager.commitAndPush().thenApply(k -> null));
 					});
 		});
 	}

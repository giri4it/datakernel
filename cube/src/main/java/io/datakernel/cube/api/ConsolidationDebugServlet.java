/*
 * Copyright (C) 2015 SoftIndex LLC.
 *
 * Licensed under the Apache License, Version 2.0 (the "License");
 * you may not use this file except in compliance with the License.
 * You may obtain a copy of the License at
 *
 * http://www.apache.org/licenses/LICENSE-2.0
 *
 * Unless required by applicable law or agreed to in writing, software
 * distributed under the License is distributed on an "AS IS" BASIS,
 * WITHOUT WARRANTIES OR CONDITIONS OF ANY KIND, either express or implied.
 * See the License for the specific language governing permissions and
 * limitations under the License.
 */

package io.datakernel.cube.api;

import com.google.gson.*;
import io.datakernel.aggregation_db.PrimaryKey;
import io.datakernel.cube.Cube;
import io.datakernel.http.*;

import java.lang.reflect.Type;

import static io.datakernel.bytebuf.ByteBufStrings.wrapUtf8;

public final class ConsolidationDebugServlet implements AsyncHttpServlet {
	private final Gson gson;
	private final Cube cube;

	private ConsolidationDebugServlet(Cube cube) {
		this.cube = cube;
		this.gson = new GsonBuilder().registerTypeAdapter(PrimaryKey.class, new PrimaryKeySerializer()).create();
	}

	public static ConsolidationDebugServlet create(Cube cube) {return new ConsolidationDebugServlet(cube);}

	public static class PrimaryKeySerializer implements JsonSerializer<PrimaryKey> {
		@Override
		public JsonElement serialize(PrimaryKey primaryKey, Type type, JsonSerializationContext ctx) {
			JsonArray jsonArray = new JsonArray();

			for (int i = 0; i < primaryKey.size(); ++i) {
				jsonArray.add(ctx.serialize(primaryKey.get(i)));
			}

			return jsonArray;
		}
	}

	@Override
	public void serveAsync(HttpRequest request, Callback callback) {
<<<<<<< HEAD
		callback.onResult(
				HttpResponse.ok200()
						.withContentType(ContentType.of(MediaTypes.JSON))
						.withBody(wrapUtf8(gson.toJson(cube.getConsolidationDebugInfo())))
		);

=======
		callback.sendResult(HttpResponse
				.create()
				.contentType(ContentType.of(MediaTypes.JSON))
				.body(wrapUtf8(gson.toJson(cube.getConsolidationDebugInfo()))));
>>>>>>> b3901016
	}
}<|MERGE_RESOLUTION|>--- conflicted
+++ resolved
@@ -51,18 +51,11 @@
 
 	@Override
 	public void serveAsync(HttpRequest request, Callback callback) {
-<<<<<<< HEAD
-		callback.onResult(
+		callback.sendResult(
 				HttpResponse.ok200()
 						.withContentType(ContentType.of(MediaTypes.JSON))
 						.withBody(wrapUtf8(gson.toJson(cube.getConsolidationDebugInfo())))
 		);
 
-=======
-		callback.sendResult(HttpResponse
-				.create()
-				.contentType(ContentType.of(MediaTypes.JSON))
-				.body(wrapUtf8(gson.toJson(cube.getConsolidationDebugInfo()))));
->>>>>>> b3901016
 	}
 }
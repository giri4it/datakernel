--- conflicted
+++ resolved
@@ -167,14 +167,9 @@
 			@Override
 			public void serveAsync(final HttpRequest request, final ResultCallback<HttpResponse> callback) {
 				logger.info("Got query {}", request);
-<<<<<<< HEAD
+				final Stopwatch sw = Stopwatch.createStarted();
 				List<String> dimensions = getListOfStrings(gson, request.getParameter("dimensions"));
 				List<String> measures = getListOfStrings(gson, request.getParameter("measures"));
-=======
-				final Stopwatch sw = Stopwatch.createStarted();
-				List<String> dimensions = getListOfStringsFromJsonArray(gson, request.getParameter("dimensions"));
-				List<String> measures = getListOfStringsFromJsonArray(gson, request.getParameter("measures"));
->>>>>>> 9113b020
 				String predicatesJson = request.getParameter("filters");
 
 				AggregationQuery.QueryPredicates queryPredicates = null;

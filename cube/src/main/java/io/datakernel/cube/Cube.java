--- conflicted
+++ resolved
@@ -71,6 +71,7 @@
 import static io.datakernel.codegen.ExpressionComparator.leftField;
 import static io.datakernel.codegen.ExpressionComparator.rightField;
 import static io.datakernel.codegen.Expressions.*;
+import static io.datakernel.cube.Utils.*;
 import static io.datakernel.jmx.ValueStats.SMOOTHING_WINDOW_10_MINUTES;
 import static java.util.Arrays.asList;
 import static java.util.Collections.singletonList;
@@ -904,7 +905,7 @@
 				if (i == j) continue;
 
 				List<String> chain2 = chainsList.get(j);
-				if (Utils.startsWith(chain2, chain1))
+				if (startsWith(chain2, chain1))
 					continue outer;
 			}
 
@@ -969,11 +970,6 @@
 			}
 		});
 	}
-
-	@Override
-	public void resolveAttributes(final CubeQuery cubeQuery, final ResultCallback<QueryResult> resultCallback) throws QueryException {
-		query(cubeQuery, resultCallback);
-	}
 	// endregion
 
 	private DefiningClassLoader getQueryClassLoader(CubeClassLoaderCache.Key key) {
@@ -1024,23 +1020,13 @@
 			prepareMeasures();
 			drillDownsAndChains = getDrillDownsAndChains(queryDimensions, queryMeasures, queryPredicate);
 
-			resultClass = Utils.createResultClass(resultAttributes, resultMeasures, Cube.this, queryClassLoader);
+			resultClass = createResultClass(resultAttributes, resultMeasures, Cube.this, queryClassLoader);
 			measuresFunction = createMeasuresFunction();
 			totalsFunction = createTotalsFunction();
 			comparator = createComparator();
 			havingPredicate = createHavingPredicate();
 			recordScheme = createRecordScheme();
 			recordFunction = createRecordFunction();
-			List<AggregationContainerWithScore> compatibleAggregations = getCompatibleAggregations(newArrayList(queryDimensions),
-					newArrayList(resultStoredMeasures), queryPredicate);
-			if (query.isMetaOnly()) {
-				QueryResult result = QueryResult.create(recordScheme, Collections.<Record>emptyList(),
-						Record.create(recordScheme), 0, newArrayList(resultAttributes), newArrayList(queryMeasures),
-						resultOrderings, drillDownsAndChains.drilldowns, drillDownsAndChains.chains,
-						Collections.<String, Object>emptyMap(), true);
-				resultCallback.setResult(result);
-				return;
-			}
 
 			if (query.isMetaOnly()) {
 				QueryResult result = QueryResult.create(recordScheme, Collections.<Record>emptyList(),
@@ -1052,13 +1038,8 @@
 			}
 
 			StreamConsumers.ToList consumer = StreamConsumers.toList(eventloop);
-<<<<<<< HEAD
-			StreamProducer queryResultProducer = queryRawStream(newArrayList(queryDimensions), newArrayList(resultStoredMeasures), queryPredicate,
-					resultClass, queryClassLoader, compatibleAggregations);
-=======
 			StreamProducer queryResultProducer = queryRawStream(newArrayList(queryDimensions), newArrayList(resultStoredMeasures),
 					queryPredicate, resultClass, queryClassLoader);
->>>>>>> c3eb4027
 			queryResultProducer.streamTo(consumer);
 
 			consumer.setResultCallback(new ForwardingResultCallback<List<Object>>(resultCallback) {
@@ -1221,20 +1202,7 @@
 			}
 			totalsFunction.computeMeasures(totals);
 
-			final Map<String, Object> filterAttributes = newLinkedHashMap();
-			final List<AsyncRunnable> tasks = newArrayList();
-			getFilterAttributes(results, filterAttributes, tasks);
-
-			runInParallel(eventloop, tasks).run(new ForwardingCompletionCallback(callback) {
-				@Override
-				protected void onComplete() {
-					processResults2(results, totals, filterAttributes, callback);
-				}
-			});
-		}
-
-		private void getFilterAttributes(final List<Object> results, final Map<String, Object> filterAttributes,
-		                                 final List<AsyncRunnable> tasks) {
+			List<AsyncRunnable> tasks = new ArrayList<>();
 			for (final AttributeResolverContainer resolverContainer : attributeResolvers) {
 				final List<String> attributes = new ArrayList<>(resolverContainer.attributes);
 				attributes.retainAll(resultAttributes);
@@ -1242,7 +1210,7 @@
 					tasks.add(new AsyncRunnable() {
 						@Override
 						public void run(CompletionCallback callback) {
-							Utils.resolveAttributes(results, resolverContainer.resolver,
+							resolveAttributes(results, resolverContainer.resolver,
 									resolverContainer.dimensions, attributes,
 									(Class) resultClass, queryClassLoader, callback);
 						}
@@ -1250,6 +1218,7 @@
 				}
 			}
 
+			final Map<String, Object> filterAttributes = newLinkedHashMap();
 			for (final AttributeResolverContainer resolverContainer : attributeResolvers) {
 				if (fullySpecifiedDimensions.keySet().containsAll(resolverContainer.dimensions)) {
 					tasks.add(new AsyncRunnable() {
@@ -1260,6 +1229,13 @@
 					});
 				}
 			}
+
+			runInParallel(eventloop, tasks).run(new ForwardingCompletionCallback(callback) {
+				@Override
+				protected void onComplete() {
+					processResults2(results, totals, filterAttributes, callback);
+				}
+			});
 		}
 
 		void processResults2(List<Object> results, Object totals, Map<String, Object> filterAttributes, final ResultCallback<QueryResult> callback) {
